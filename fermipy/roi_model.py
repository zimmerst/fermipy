
import re

import defaults 
from fermipy.utils import *
import fermipy
from fermipy.logger import Logger
from fermipy.logger import logLevel as ll

import xml.etree.cElementTree as ElementTree
from astropy import units as u
from astropy.coordinates import SkyCoord
import astropy.io.fits as pyfits

def xyz_to_lonlat(*args):

    if len(args) == 1:
        x, y, z = args[0][0],args[0][1],args[0][2]
    else:
        x, y, z = args[0], args[1], args[2]
        
    lat = np.pi/2. - np.arctan2(np.sqrt(x**2+y**2),z)
    lon = np.arctan2(y,x)
    return lon,lat
    
def lonlat_to_xyz(lon,lat):
    
    phi = lon
    theta = np.pi/2.-lat
    return np.array([np.sin(theta)*np.cos(phi),
                     np.sin(theta)*np.sin(phi),
                     np.cos(theta)])

def project(lon0,lat0,lon1,lat1):
    """This function performs a stereographic projection on the unit
    vector (lon1,lat1) with the pole defined at the reference unit
    vector (lon0,lat0)."""

    costh = np.cos(np.pi/2.-lat0)
    cosphi = np.cos(lon0)

    sinth = np.sin(np.pi/2.-lat0)
    sinphi = np.sin(lon0)

    xyz = lonlat_to_xyz(lon1,lat1)
    x1 = xyz[0]; y1 = xyz[1]; z1 = xyz[2]
    
    x1p = x1*costh*cosphi + y1*costh*sinphi - z1*sinth
    y1p = -x1*sinphi + y1*cosphi
    z1p = x1*sinth*cosphi + y1*sinth*sinphi + z1*costh
    
    r = np.arctan2(np.sqrt(x1p**2+y1p**2),z1p)
    phi = np.arctan2(y1p,x1p)

    return r*np.cos(phi), r*np.sin(phi)


def scale_parameter(p):

    if p > 0:    
        scale = 10**-np.round(np.log10(1./p))
        return p/scale, scale
    else:
        return p, 1.0

def get_linear_dist(skydir,lon,lat,coordsys='CEL'):
    xy = sky_to_offset(skydir,np.degrees(lon),np.degrees(lat),
                       coordsys=coordsys)

    x = np.radians(xy[:,0])
    y = np.radians(xy[:,1])    
    delta = np.array([np.abs(x),np.abs(y)])
    dtheta = np.max(delta,axis=0)
    return dtheta
    
def get_dist_to_edge(skydir,lon,lat,width,coordsys='CEL'):

    xy = sky_to_offset(skydir,np.degrees(lon),np.degrees(lat),
                       coordsys=coordsys)

    x = np.radians(xy[:,0])
    y = np.radians(xy[:,1])
    
    delta_edge = np.array([np.abs(x) - width,np.abs(y) - width])
    dtheta = np.max(delta_edge,axis=0)
    return dtheta

def create_model_name(src):
    if src['SpectrumType'] == 'PowerLaw':
        return 'powerlaw_%04.2f'%src['Index']

class Model(object):

    def __init__(self,name,data=None,
                 spectral_pars=None,
                 spatial_pars=None):

        self._name = name
        self._data = {} if data is None else data
        self._spectral_pars = {} if spectral_pars is None else spectral_pars
        self._spatial_pars = {} if spatial_pars is None else spatial_pars

        self._names = [name]
        self._names_dict = {}
        for k in ROIModel.src_name_cols:

            if not k in self._data: continue            
            name = self._data[k].strip()
            if name != '' and not name in self._names:
                self._names.append(name)

            self._names_dict[k] = name
        
        
    def __contains__(self,key):
        return key in self._data

    def __getitem__(self,key):
        return self._data[key]

    def __setitem__(self,key,value):
        self._data[key]=value

    def __eq__(self, other): 
        return self.name == other.name

    @property
    def spectral_pars(self):
        return self._spectral_pars

    @property
    def spatial_pars(self):
        return self._spatial_pars

    @property
    def name(self):
        return self._name

    @property
    def names(self):
        return self._names

    def add_name(self,name):
        self._names.append(name)
    
    def update(self,m):

        if self['SpectrumType'] != m['SpectrumType']:
            self._spectral_pars = {}
        
        self._data = merge_dict(self._data,m._data,add_new_keys=True)
            
        self._spectral_pars = merge_dict(self._spectral_pars,
                                         m._spectral_pars,add_new_keys=True)
        self._spatial_pars = merge_dict(self._spatial_pars,
                                        m._spatial_pars,add_new_keys=True)
        
class IsoSource(Model):

    def __init__(self,name,filefunction,spectral_pars=None,spatial_pars=None):
        super(IsoSource,self).__init__(name,None,spectral_pars,spatial_pars)
        
<<<<<<< HEAD
        self._filefunction = filefunction
=======
        self._filefunction = os.path.expandvars(filefunction)
        self._name = name
>>>>>>> 5d182799
        self['SpectrumType'] = 'FileFunction'

        if not self._spectral_pars:
            self._spectral_pars = {
                'Normalization' : {'name' : 'Normalization', 'scale' : '1.0',
                                   'value' : '1.0',
                                   'min' : '0.001', 'max' : '1000.0',
                                   'free' : '0' } }

        if not self._spatial_pars:            
            self._spatial_pars = {
                'Value' : {'name' : 'Value', 'scale' : '1',
                           'value' : '1', 'min' : '0', 'max' : '10',
                           'free' : '0' } }

        
        
    @property
    def filefunction(self):
        return self._filefunction

    def write_xml(self,root):
        
        source_element = create_xml_element(root,'source',
                                            dict(name=self.name,
                                                 type='DiffuseSource'))

        
        spec_el = create_xml_element(source_element,'spectrum',
                                     dict(file=self.filefunction,
                                          type='FileFunction',
                                          ctype='-1'))
                        
        spat_el = create_xml_element(source_element,'spatialModel',
                                     dict(type='ConstantValue'))


        for k,v in self._spectral_pars.items():                
            create_xml_element(spec_el,'parameter',v)

        for k,v in self._spatial_pars.items():                
            create_xml_element(spat_el,'parameter',v)
        
class MapCubeSource(Model):

    def __init__(self,name,mapcube,spectral_pars=None,spatial_pars=None):
        super(MapCubeSource,self).__init__(name,None,spectral_pars,spatial_pars)

<<<<<<< HEAD
        self._mapcube = mapcube
=======
        self._mapcube = os.path.expandvars(mapcube)
        self._name = name
>>>>>>> 5d182799
        self['SpectrumType'] = 'PowerLaw'

        if not self._spectral_pars:
            self._spectral_pars = {
                'Prefactor' : {'name' : 'Prefactor', 'scale' : '1',
                               'value' : '1.0', 'min' : '0.1', 'max' : '10.0',
                               'free' : '0' },
                'Index' : {'name' : 'Index', 'scale' : '-1',
                           'value' : '0.0', 'min' : '-1.0', 'max' : '1.0',
                           'free' : '0' },
                'Scale' : {'name' : 'Scale', 'scale' : '1',
                           'value' : '1000.0',
                           'min' : '1000.0', 'max' : '1000.0',
                           'free' : '0' },
                }

        if not self._spatial_pars:            
            self._spatial_pars = {
                'Normalization' :
                    {'name' : 'Normalization', 'scale' : '1',
                     'value' : '1', 'min' : '0', 'max' : '10',
                     'free' : '0' } }
        
    @property
    def mapcube(self):
        return self._mapcube

    def write_xml(self,root):
        
        source_element = create_xml_element(root,'source',
                                            dict(name=self.name,
                                                 type='DiffuseSource'))

        spec_el = create_xml_element(source_element,'spectrum',
                                     dict(type='PowerLaw'))
                        
        spat_el = create_xml_element(source_element,'spatialModel',
                                     dict(type='MapCubeFunction',
                                          file=self._mapcube))


        for k,v in self._spectral_pars.items():                
            create_xml_element(spec_el,'parameter',v)

        for k,v in self._spatial_pars.items():                
            create_xml_element(spat_el,'parameter',v)
        
class Source(Model):

    def __init__(self,name,data=None,
                 radec=None,
                 glonlat=None,
                 spectral_pars=None,
                 spatial_pars=None,
                 extended=False):
        super(Source,self).__init__(name,data,spectral_pars,spatial_pars)
                    
#        phi = np.radians(data['RAJ2000'])
#        theta = np.pi/2.-np.radians(data['DEJ2000'])

        self._radec = radec
        self._glonlat = glonlat

#        np.array([np.sin(theta)*np.cos(phi),
#                                np.sin(theta)*np.sin(phi),
#                                np.cos(theta)])


        ts_keys = ['Sqrt_TS30_100','Sqrt_TS100_300',
                   'Sqrt_TS300_1000','Sqrt_TS1000_3000',
                   'Sqrt_TS3000_10000','Sqrt_TS10000_100000']

        if ts_keys[0] in self:        
            self._data['TS_value'] = 0
            for k in ts_keys:
                if k in self and np.isfinite(self[k]):
                    self._data['TS_value'] += self[k]**2


        self._extended=extended

        if not self._spectral_pars:
            self._update_spectral_pars()

        if not self._spatial_pars:
            self._update_spatial_pars()

#        if 'name' in self._data and self._data['name'] is not None:
#            self._data['Source_Name'] = self._data.pop('name')
#        if not 'Source_Name' in self._data:
#            self._data['Source_Name'] = create_model_name(self)
            

            
    def _update_spatial_pars(self):

        if not self.extended:
            
            self._spatial_pars = {
                'RA' : {'name' : 'RA',  'value' : str(self['RAJ2000']),
                        'free' : '0',
                        'min' : '-360.0','max' : '360.0','scale' : '1.0'},
                'DEC' : {'name' : 'DEC',  'value' : str(self['DEJ2000']),
                         'free' : '0',
                         'min' : '-90.0','max' : '90.0','scale' : '1.0'}
                }
        else:

            self._spatial_pars = {
                'Prefactor' : {'name' : 'Prefactor', 'value' : '1',
                               'free' : '0', 'min' : '0.001', 'max' : '1000',
                               'scale' : '1.0'}
                }
            
    def _update_spectral_pars(self):

        if self['SpectrumType'] == 'PowerLaw':

            if not 'Prefactor' in self:
                self._data['Prefactor'] = self['Flux_Density']
            
            if not 'Scale' in  self:
                self._data['Scale'] = self['Pivot_Energy']

            if not 'Index' in  self:
                self._data['Index'] = self['Spectral_Index']
                
            prefactor, prefactor_scale = scale_parameter(self['Prefactor'])

            index_max = max(5.0,self['Index']+1.0)
            index_min = min(0.0,self['Index']-1.0)
            
            self._spectral_pars = {
                'Prefactor' : {'name' : 'Prefactor', 'value' : str(prefactor),
                               'scale' : str(prefactor_scale),
                               'min' : '0.01', 'max' : '100.0', 'free' : '0'},
                'Index' : {'name' : 'Index',
                           'value' : str(self['Index']),
                           'scale' : str(-1.0),
                           'min' : str(index_min), 'max' : str(index_max), 'free' : '0'},
                'Scale' :  {'name' : 'Scale',
                            'value' : str(self['Scale']),
                            'scale' : str(1.0),
                            'min' : str(self['Scale']),
                            'max' : str(self['Scale']), 'free' : '0'}
                }

        elif self['SpectrumType'] == 'LogParabola':

            if not 'norm' in self:
                self._data['norm'] = self['Flux_Density']
            
            if not 'Eb' in  self:
                self._data['Eb'] = self['Pivot_Energy']

            if not 'alpha' in  self:
                self._data['alpha'] = self['Spectral_Index']

            norm_value, norm_scale = scale_parameter(self['norm'])
            eb_value, eb_scale = scale_parameter(self['Eb'])

            self._spectral_pars = {
                'norm' : {'name' : 'norm', 'value' : str(norm_value),
                          'scale' : str(norm_scale),
                          'min' : '0.01', 'max' : '100.0', 'free' : '0'},
                'alpha' : {'name' : 'alpha',
                           'value' : str(self['alpha']),
                           'scale' : str(1.0),
                           'min' : '-5.0', 'max' : '5.0', 'free' : '0'},
                'beta' :  {'name' : 'beta', 'value' : str(self['beta']),
                           'scale' : str(1.0),
                           'min' : '-10.0', 'max' : '10.0', 'free' : '0'},
                'Eb' :  {'name' : 'Eb', 'value' : str(eb_value),
                         'scale' : str(eb_scale),
                         'min' : '0.01', 'max' : '100.0', 'free' : '0'},
                }
        elif self['SpectrumType'] == 'PLSuperExpCutoff':

            flux_density = self['Flux_Density']
            flux_density *= np.exp((self['Pivot_Energy']/self['Cutoff'])**self['Exp_Index'])
            
            prefactor, prefactor_scale = scale_parameter(flux_density)
            cutoff, cutoff_scale = scale_parameter(self['Cutoff'])
                
            self._spectral_pars = {
                'Prefactor' : {'name' : 'Prefactor', 'value' : str(prefactor),
                               'scale' : str(prefactor_scale),
                               'min' : '0.01', 'max' : '100.0', 'free' : '0'},
                'Index1' : {'name' : 'Index1', 'value' : str(self['Spectral_Index']),
                           'scale' : str(-1.0), 'min' : '0.0', 'max' : '5.0', 'free' : '0'},
                'Index2' : {'name' : 'Index2', 'value' : str(self['Exp_Index']),
                           'scale' : str(1.0), 'min' : '0.0', 'max' : '2.0', 'free' : '0'},
                'Cutoff' : {'name' : 'Cutoff', 'value' : str(cutoff),
                           'scale' : str(cutoff_scale), 'min' : '0.01', 'max' : '100.0', 'free' : '0'},
                'Scale' :  {'name' : 'Scale', 'value' : str(self['Pivot_Energy']),
                            'scale' : str(1.0),
                            'min' : str(self['Pivot_Energy']),
                            'max' : str(self['Pivot_Energy']), 'free' : '0'}
                }
        else:

            import pprint
            pprint.pprint(self._data)            
            raise Exception('Unsupported spectral type:' + self['SpectrumType'])
            
    def check_cuts(self,cuts):

        if isinstance(cuts,tuple): cuts = [cuts]
        
        for c in cuts:

            if not isinstance(c,tuple) or len(c) != 3:
                raise Exception('Wrong format for cuts tuple.')
            
            (pname,pmin,pmax) = c
            if not pname in self._data: return False
            if pmin is not None and self[pname] < pmin: return False
            if pmax is not None and self[pname] > pmax: return False

        return True
                               
    def separation(self,src):

        if isinstance(src,Source):
            return self.radec.separation(src.skydir)
        else:
            return self.radec.separation(src)
    
    @property
    def extended(self):
        return self._extended

    @property
    def associations(self):
        return self._names

    @property
    def radec(self):
        return self._radec

    @property
    def skydir(self):
        return SkyCoord(self._radec[0]*u.deg,self._radec[1]*u.deg)
    
    @property
    def data(self):
        return self._data

    @staticmethod
    def create_from_dict(src_dict):
        """Create a source object from a python dictionary."""

        default_src_dict = dict(name = None,
                                Source_Name = None,
                                SpatialType = 'PointSource',
                                SpatialWidth = 0.5,
                                SpectrumType = 'PowerLaw',
                                Index = 2.0,
                                Scale = 1000.0,
                                Prefactor = 1E-13,
                                Eb = 1000.0,
                                beta = 0.0,
                                alpha = 2.0,
                                norm = 1E-13,
                                Cutoff = 1000.0,
                                Index1 = 2.0,
                                Index2 = 1.0,
                                ra = None,
                                dec = None,
                                glon = None,
                                glat = None)

        validate_config(src_dict,default_src_dict)
        src_dict = merge_dict(default_src_dict,src_dict)

        if src_dict['SpatialType'] != 'PointSource':
            extended=True
        else:
            extended=False
        
        if 'name' in src_dict:
            name = src_dict['name']
            src_dict['Source_Name'] = src_dict.pop('name')
        elif 'Source_Name' in src_dict:
            name = src_dict['Source_Name']
        else:
            raise Exception('Source name undefined.')
            
        skydir = get_target_skydir(src_dict)
        
        src_dict['RAJ2000'] = skydir.ra.deg
        src_dict['DEJ2000'] = skydir.dec.deg

        radec = np.array([skydir.ra.deg,skydir.dec.deg])
        return Source(name,src_dict,radec=radec,extended=extended)
    
    @staticmethod
    def create_from_xml(root,extdir=None):
        
        spec = load_xml_elements(root,'spectrum')
        spat = load_xml_elements(root,'spatialModel')
        spectral_pars = load_xml_elements(root,'spectrum/parameter')
        spatial_pars = load_xml_elements(root,'spatialModel/parameter')

        src_type = root.attrib['type']
        spatial_type = spat['type']
        spectral_type = spec['type']
        
        src_dict = copy.deepcopy(root.attrib)

        src_dict['Source_Name'] = src_dict['name']
        src_dict['SpectrumType'] = spec['type']
            
        if src_type =='PointSource' or spatial_type == 'SpatialMap':
        
            extflag=False        
            if 'file' in spat: 
                src_dict['Spatial_Filename'] = spat['file']
                extflag=True

                if not os.path.isfile(src_dict['Spatial_Filename']) \
                        and extdir is not None:
                    src_dict['Spatial_Filename'] = \
                        os.path.join(extdir,'Templates',
                                     src_dict['Spatial_Filename'])

            
            
            if 'RA' in src_dict:
                src_dict['RAJ2000'] = float(src_dict['RA'])
                src_dict['DEJ2000'] = float(src_dict['DEC'])
            elif 'RA' in spatial_pars:
                src_dict['RAJ2000'] = float(spatial_pars['RA']['value'])
                src_dict['DEJ2000'] = float(spatial_pars['DEC']['value'])
            else:
                hdu = pyfits.open(src_dict['Spatial_Filename'])
                src_dict['RAJ2000'] = float(hdu[0].header['CRVAL1'])
                src_dict['DEJ2000'] = float(hdu[0].header['CRVAL2'])

            radec = np.array([src_dict['RAJ2000'],src_dict['DEJ2000']])
                
            return Source(src_dict['Source_Name'],
                          src_dict,radec=radec,
                          spectral_pars=spectral_pars,
                          spatial_pars=spatial_pars,extended=extflag)

        elif src_type == 'DiffuseSource' and spatial_type == 'ConstantValue':
            return IsoSource(src_dict['Source_Name'],spec['file'],
                             spectral_pars,spatial_pars)
        elif src_type == 'DiffuseSource' and spatial_type == 'MapCubeFunction':
            return MapCubeSource(src_dict['Source_Name'],spat['file'],
                                 spectral_pars,spatial_pars)
        else:
            raise Exception('Unrecognized type for source: %s'%src_dict['Source_Name'])
        
    def write_xml(self,root):

        if not self.extended:
            source_element = create_xml_element(root,'source',
                                                dict(name=self['Source_Name'],
                                                     type='PointSource'))
            
            spat_el = ElementTree.SubElement(source_element,'spatialModel')
            spat_el.set('type','SkyDirFunction')
             
        else:
            source_element = create_xml_element(root,'source',
                                                dict(name=self['Source_Name'],
                                                     type='DiffuseSource'))
            
            spat_el = create_xml_element(source_element,'spatialModel',
                                         dict(map_based_integral='True',
                                              type='SpatialMap',
                                              file=self['Spatial_Filename']))
                    
        for k,v in self._spatial_pars.items():                
            create_xml_element(spat_el,'parameter',v)

                
        el = ElementTree.SubElement(source_element,'spectrum')  
        
        stype = self['SpectrumType'].strip()            
        el.set('type',stype)

#        spec_element.set('type','PLSuperExpCutoff')
        
        for k,v in self._spectral_pars.items():                
            create_xml_element(el,'parameter',v)
    
class ROIModel(AnalysisBase):
    """This class is responsible for managing the ROI definition.
    Catalogs can be read from either FITS or XML files."""

    defaults = dict(defaults.model.items(),
                    logfile=(None,''),
                    fileio=defaults.fileio,
                    logging=defaults.logging)

    src_name_cols = ['Source_Name',
                     'ASSOC1','ASSOC2','ASSOC_GAM',
                     '1FHL_Name','2FGL_Name',
                     'ASSOC_GAM1','ASSOC_GAM2','ASSOC_TEV']

    def __init__(self,config=None,srcs=None,diffuse_srcs=None,**kwargs):
        # Coordinate for ROI center (defaults to 0,0)
        self._skydir = kwargs.pop('skydir',SkyCoord(0.0,0.0,unit=u.deg)) 

        super(ROIModel,self).__init__(config,**kwargs)
        
        self.logger = Logger.get(self.__class__.__name__,
                                 self.config['logfile'],
                                 ll(self.config['logging']['verbosity']))
        
        if not os.path.isdir(self.config['extdir']):
            self._config['extdir'] = \
                os.path.join(fermipy.PACKAGE_ROOT,
                             'catalogs',self.config['extdir'])
        
        self._srcs = []
        self._diffuse_srcs = []
        self._src_index = {}
        self._src_radius = []

        if srcs is None: srcs = []
        if diffuse_srcs is None: diffuse_srcs = []
            
        for s in srcs + diffuse_srcs:
            self.load_source(s)
        
        self.build_src_index()

    def __iter__(self):
        return iter(self._srcs + self._diffuse_srcs)

    @property
    def skydir(self):
        """Return the sky direction objection corresponding to the center of the ROI."""        
        return self._skydir

    @property
    def sources(self):
        return self._srcs

    @property
    def diffuse_sources(self):
        return self._diffuse_srcs
    
    def load_diffuse_srcs(self):

        isodiff = []
        if self.config['isodiff'] is not None:
            isodiff = self.config['isodiff']

        galdiff = []
        if self.config['galdiff'] is not None:
            galdiff = self.config['galdiff']
        
        for i, t in enumerate(isodiff):
            
            if isinstance(t,str):
                src_dict = {'file' : t}
            elif isinstance(t,dict):
                src_dict = copy.deepcopy(t)
                
            if not 'name' in src_dict:                
                if len(isodiff) == 1:
                    src_dict['name'] = 'isodiff'
                else:
                    src_dict['name'] = 'isodiff%02i'%i

            src = IsoSource(src_dict['name'],src_dict['file'])
            altname = os.path.basename(src_dict['file'])
            altname = re.sub(r'(\.txt$)','', altname)
            src.add_name(altname)            
            self.load_source(src)

        for i, t in enumerate(galdiff):

            if isinstance(t,str):
                src_dict = {'file' : t}
            elif isinstance(t,dict):
                src_dict = copy.deepcopy(t)

            if not 'name' in src_dict:
                if len(galdiff) == 1:
                    src_dict['name'] = 'galdiff'
                else:
                    src_dict['name'] = 'galdiff%02i'%i

            src = MapCubeSource(src_dict['name'],src_dict['file'])

            altname = os.path.basename(src_dict['file'])
            altname = re.sub(r'(\.fits$|\.fit$|\.fits.gz$|\.fit.gz$)',
                             '', altname)            
            src.add_name(altname)            
            self.load_source(src)

    def create_source(self,src_dict,build_index=True):
        """Create and load a source object to the ROI model."""
        
        src = Source.create_from_dict(src_dict)

        if src['SpatialType'] == 'PointSource':
            pass
        elif src['SpatialType'] == 'GaussianSource':
            template_file = \
                os.path.join(self.config['fileio']['workdir'],
                             '%s_template_gauss_%04.2f.fits'%(src.name,src['SpatialWidth']))
            make_gaussian_spatial_map(src.skydir,src['SpatialWidth'],template_file)
            src['Spatial_Filename'] = template_file
        elif src['SpatialType'] == 'DiskSource':            
            template_file = \
                os.path.join(self.config['fileio']['workdir'],
                             '%s_template_disk_%04.2f.fits'%(src.name,src['SpatialWidth']))
            make_disk_spatial_map(src.skydir,src['SpatialWidth'],template_file)
            src['Spatial_Filename'] = template_file
        else:
            raise Exception('Unrecognized SpatialType: ' + src['SpatialType'] +
                            '\n Valid choices are: PointSource, GaussianSource, DiskSource ')

        self.logger.info('Creating source ' + src.name)
        self.logger.info(src._data)

        self.load_source(src)
        if build_index: self.build_src_index()

        return src
        
    def load_source(self,src):
        
        if src.name in self._src_index:
            self.logger.info('Updating source model for %s'%src.name)
            self._src_index[src.name].update(src)
            return

        self._src_index[src.name] = src

        for name in src.names:
            self._src_index[name.replace(' ','').lower()] = src

        if isinstance(src,Source):
            self._srcs.append(src)
        else:
            self._diffuse_srcs.append(src)
            
    def load(self):

        self._srcs = []
        self.load_diffuse_srcs()
            
        for c in self.config['catalogs']:

            extname = os.path.splitext(c)[1]            
            if extname == '.fits' or extname == '.fit':
                self.load_fits(c)
            elif extname == '.xml':
                self.load_xml(c)
            else:
                raise Exception('Unrecognized catalog file extension: %s'%c)

        for c in self.config['sources']:
            self.create_source(c,build_index=False)

        self.build_src_index()        
        
    def delete_sources(self,srcs):

#        srcs = []
#        for n in names:        
#            if not n in self._src_index:
#                raise Exception('No source with name: %s'%n)
#            srcs.append(self._src_index[n])
        
        self._src_index = {k:v for k,v in self._src_index.items() if not v in srcs}
        self._srcs = [s for s in self._srcs if not s in srcs]
        self.build_src_index()

    @staticmethod
    def create(selection,config,**kwargs):
        if selection['target'] is not None:            
            return ROIModel.create_from_source(selection['target'],
                                               config,**kwargs)
        else:
            target_skydir = get_target_skydir(selection)
            return ROIModel.create_from_position(target_skydir,
                                                 config,**kwargs)
        
    # Creation Methods           
    @staticmethod
    def create_from_position(skydir,config,**kwargs):
        """Create an ROI centered on the given coordinates."""

        roi = kwargs.pop('roi',None)
        if roi is None:        
            roi = ROIModel(config,**kwargs)
            roi.load()

        srcs_dict = {}
            
        if roi.config['src_radius'] is not None:        
            rsrc, srcs = roi.get_sources_by_position(skydir,
                                                     roi.config['src_radius'])
            for s,r in zip(srcs,rsrc):
                srcs_dict[s.name] = (s,r)

        if roi.config['src_roiwidth'] is not None:                
            rsrc, srcs = \
                roi.get_sources_by_position(skydir,
                                            roi.config['src_roiwidth']/2.,
                                            square=True)
                
            for s,r in zip(srcs,rsrc):
                srcs_dict[s.name] = (s,r)

        srcs = []
        rsrc = []
        
        for k, v in srcs_dict.items():
            srcs.append(v[0])
            rsrc.append(v[1])
        
        return ROIModel(config,srcs=srcs,
                        diffuse_srcs=roi._diffuse_srcs,
                        skydir=skydir,**kwargs)
        
        
    @staticmethod
    def create_from_source(name,config,**kwargs):
        """Create an ROI centered on the given source."""

        roi = ROIModel(config,**kwargs)
        roi.load()
        src = roi.get_source_by_name(name)

        return ROIModel.create_from_position(src.skydir,config,
                                             roi=roi,**kwargs)
        
    @staticmethod
    def create_roi_from_ft1(ft1file,config):
        """Create an ROI model by extracting the sources coordinates
        form an FT1 file."""
        pass            
                
    def get_source_by_name(self,name):
        """Retrieve source by name."""

        index_name = name.replace(' ','').lower()
        
        if index_name in self._src_index:
            return self._src_index[index_name]
        else:
            raise Exception('No source matching name: ' + name)

    def get_nearby_sources(self,name,dist,min_dist=None,
                           square=False):
        
        src = self.get_source_by_name(name)
        return self.get_sources_by_position(src.skydir,
                                            dist,min_dist,
                                            square)

    def get_sources_by_property(self,pname,pmin,pmax=None):

        srcs = []
        for i, s in enumerate(self._srcs):
            if not pname in s: continue
            if pmin is not None and s[pname] < pmin: continue
            if pmax is not None and s[pname] > pmax: continue
            srcs.append(s)
        return srcs
    
    def get_sources_by_position(self,skydir,dist,min_dist=None,
                                square=False):
        """Retrieve sources within a certain angular distance of an
        (ra,dec) coordinate.  This function supports two types of
        geometric selections: circular (square=False) and square
        (square=True).  The circular selection finds all sources with a given
        angular distance of the target position.  The square selection
        finds sources within an ROI-like region of size R x R where R
        = 2 x dist.

        Parameters
        ----------

        skydir : SkyCoord object
            Sky direction with respect to which the selection will be applied.

        dist : float
            Maximum distance in degrees from the sky coordinate.

        square : bool
            Choose whether to apply a circular or square selection.
        
        """

        if dist is None: dist = 180.
        
        radius = self._src_skydir.separation(skydir).rad
        
        if not square:                    
            dtheta = radius            
        else:
            dtheta = get_linear_dist(skydir,
                                     self._src_skydir.ra.rad,
                                     self._src_skydir.dec.rad)
        
        if min_dist is not None:
            msk = np.where((dtheta < np.radians(dist)) &
                           (dtheta > np.radians(min_dist)))[0]
        else:
            msk = np.where(dtheta < np.radians(dist))[0]

        radius = radius[msk]
        dtheta = dtheta[msk]
        srcs = [ self._srcs[i] for i in msk ]
            
        isort = np.argsort(radius)

        radius = radius[isort]
        srcs = [srcs[i] for i in isort]
        
        return radius, srcs
    
    def load_fits(self,fitsfile,
                  src_hduname='LAT_Point_Source_Catalog',
                  extsrc_hduname='ExtendedSources'):
        """Load sources from a FITS catalog file."""

        if not os.path.isfile(fitsfile):
            fitsfile = os.path.join(fermipy.PACKAGE_ROOT,'catalogs',fitsfile)
        
        hdulist = pyfits.open(fitsfile)
        table_src = hdulist[src_hduname]
        table_extsrc = hdulist[extsrc_hduname]

        # Rearrange column data in a more convenient format
        cols = fits_recarray_to_dict(table_src)
        cols_extsrc = fits_recarray_to_dict(table_extsrc)

        extsrc_names = cols_extsrc['Source_Name'].tolist()
        extsrc_names = [s.strip() for s in extsrc_names]

        src_skydir = SkyCoord(ra=cols['RAJ2000']*u.deg,
                             dec=cols['DEJ2000']*u.deg)

        radec = np.vstack((src_skydir.ra.deg,src_skydir.dec.deg)).T
        glonlat = np.vstack((src_skydir.galactic.l.deg,src_skydir.galactic.b.deg)).T
        
        nsrc = len(table_src.data)
        for i in range(nsrc):

            src_dict = {}
            for icol, col in enumerate(cols):
                src_dict[col] = cols[col][i]

            extflag=False

            src_dict['Source_Name'] = src_dict['Source_Name'].strip()  
            extsrc_name = src_dict['Extended_Source_Name'].strip()

            if len(extsrc_name.strip()) > 0:
                extflag=True
                extsrc_index = extsrc_names.index(extsrc_name) 
                
                for icol, col in enumerate(cols_extsrc):
                    if col in cols: continue
                    src_dict[col] = cols_extsrc[col][extsrc_index]

                src_dict['Spatial_Filename'] = src_dict['Spatial_Filename'].strip()

                if not os.path.isfile(src_dict['Spatial_Filename']) and self.config['extdir']:
                    src_dict['Spatial_Filename'] = os.path.join(self.config['extdir'],
                                                                'Templates',
                                                                src_dict['Spatial_Filename'])
            
            src_dict['SpectrumType'] = src_dict['SpectrumType'].strip()
            if src_dict['SpectrumType'] == 'PLExpCutoff':
                src_dict['SpectrumType'] = 'PLSuperExpCutoff'
            
            src = Source(src_dict['Source_Name'],src_dict,radec=radec[i],glonlat=glonlat[i],extended=extflag)
            self.load_source(src)
            
        self.build_src_index()

#            cat.load_source(ROIModelSource(src))

    def build_src_index(self):
        """Build an indices for fast lookup of a source given its name
        or coordinates."""
        
        nsrc = len(self._srcs)
        radec = np.zeros((2,nsrc))
        
        for i, s in enumerate(self._srcs):
            radec[:,i] = s.radec

        self._src_skydir = SkyCoord(ra=radec[0],dec=radec[1],unit=u.deg)
        self._src_radius = self._src_skydir.separation(self.skydir)
        
        for i, s in enumerate(self._diffuse_srcs):
            pass
        
    def write_xml(self,xmlfile,isodiff=None,galdiff=None):
        """Save this ROI model as an XML file."""
        
        root = ElementTree.Element('source_library')
        root.set('title','source_library')

        for s in self._srcs:
            s.write_xml(root)
                
        for s in self._diffuse_srcs:
            s.write_xml(root)
                
        output_file = open(xmlfile,'w')
        output_file.write(prettify_xml(root))

    def load_xml(self,xmlfile):
        """Load sources from an XML file."""

        if not os.path.isfile(xmlfile):
            xmlfile = os.path.join(fermipy.PACKAGE_ROOT,'catalogs',xmlfile)

        self.logger.info('Reading XML Model: ' + xmlfile)
            
        root = ElementTree.ElementTree(file=xmlfile).getroot()

        for s in root.findall('source'):
            src = Source.create_from_xml(s,extdir=self.config['extdir'])
            self.load_source(src)

        self.build_src_index()

if __name__ == '__main__':

    
    roi = ROIModel()


    roi.load_fits('gll_fssc_psc_v14.fit')


    src = roi.get_source_by_name('lmc')


    import pprint
    pprint.pprint(src.data)

    print src

    srcs = roi.get_nearby_sources('lmc',10.0)

#    for s in srcs:        
#        print s.name, s.associations, s.separation(src)

    roi.create_roi_from_source('test.xml','lmc','test','test',90.0)<|MERGE_RESOLUTION|>--- conflicted
+++ resolved
@@ -160,12 +160,7 @@
     def __init__(self,name,filefunction,spectral_pars=None,spatial_pars=None):
         super(IsoSource,self).__init__(name,None,spectral_pars,spatial_pars)
         
-<<<<<<< HEAD
-        self._filefunction = filefunction
-=======
         self._filefunction = os.path.expandvars(filefunction)
-        self._name = name
->>>>>>> 5d182799
         self['SpectrumType'] = 'FileFunction'
 
         if not self._spectral_pars:
@@ -214,12 +209,7 @@
     def __init__(self,name,mapcube,spectral_pars=None,spatial_pars=None):
         super(MapCubeSource,self).__init__(name,None,spectral_pars,spatial_pars)
 
-<<<<<<< HEAD
-        self._mapcube = mapcube
-=======
         self._mapcube = os.path.expandvars(mapcube)
-        self._name = name
->>>>>>> 5d182799
         self['SpectrumType'] = 'PowerLaw'
 
         if not self._spectral_pars:
