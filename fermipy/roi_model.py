# Licensed under a 3-clause BSD style license - see LICENSE.rst
from __future__ import absolute_import, division, print_function
import os
import copy
import re
import collections
import numpy as np
import xml.etree.cElementTree as ElementTree

from astropy import units as u
from astropy.coordinates import SkyCoord
from astropy.io import fits
from astropy.table import Table, Column

import fermipy
import fermipy.config
from fermipy import utils
from fermipy import wcs_utils
from fermipy import catalog
from fermipy import defaults
from fermipy import model_utils
from fermipy.logger import Logger, log_level
from fermipy.model_utils import make_parameter_dict
from fermipy.model_utils import cast_pars_dict
from fermipy.model_utils import get_function_defaults
from fermipy.model_utils import get_spatial_type
from fermipy.model_utils import get_function_norm_par_name
from fermipy.model_utils import get_function_par_names


def create_source_table(scan_shape):
    """Create an empty source table.

    Returns
    -------
    tab : `~astropy.table.Table`
    """

    cols_dict = collections.OrderedDict()
    cols_dict['Source_Name'] = dict(dtype='S48', format='%s')
    cols_dict['name'] = dict(dtype='S48', format='%s')
    cols_dict['class'] = dict(dtype='S32', format='%s')
    cols_dict['SpectrumType'] = dict(dtype='S32', format='%s')
    cols_dict['SpatialType'] = dict(dtype='S32', format='%s')
    cols_dict['SourceType'] = dict(dtype='S32', format='%s')
    cols_dict['SpatialModel'] = dict(dtype='S32', format='%s')
    cols_dict['RAJ2000'] = dict(dtype='f8', format='%.3f', unit='deg')
    cols_dict['DEJ2000'] = dict(dtype='f8', format='%.3f', unit='deg')
    cols_dict['GLON'] = dict(dtype='f8', format='%.3f', unit='deg')
    cols_dict['GLAT'] = dict(dtype='f8', format='%.3f', unit='deg')
    cols_dict['ts'] = dict(dtype='f8', format='%.3f')
    cols_dict['loglike'] = dict(dtype='f8', format='%.3f')
    cols_dict['npred'] = dict(dtype='f8', format='%.3f')
    cols_dict['offset'] = dict(dtype='f8', format='%.3f', unit='deg')
    cols_dict['offset_ra'] = dict(dtype='f8', format='%.3f', unit='deg')
    cols_dict['offset_dec'] = dict(dtype='f8', format='%.3f', unit='deg')
    cols_dict['offset_glon'] = dict(dtype='f8', format='%.3f', unit='deg')
    cols_dict['offset_glat'] = dict(dtype='f8', format='%.3f', unit='deg')
    cols_dict['offset_roi_edge'] = dict(dtype='f8', format='%.3f', unit='deg')
    cols_dict['pivot_energy'] = dict(dtype='f8', format='%.3f', unit='MeV')
    cols_dict['flux_scan'] = dict(dtype='f8', format='%.3f',
                                  shape=scan_shape)
    cols_dict['eflux_scan'] = dict(dtype='f8', format='%.3f',
                                   shape=scan_shape)
    cols_dict['dloglike_scan'] = dict(dtype='f8', format='%.3f',
                                      shape=scan_shape)

    # Add source dictionary columns
    for k, v in sorted(defaults.source_output.items()):
        if not k in cols_dict.keys():
            if v[2] == float:
                cols_dict[k] = dict(dtype='f8', format='%f')
            elif k == 'Spectrum_Filename' or k == 'Spatial_Filename':
                cols_dict[k] = dict(dtype='S128', format='%s')
            elif v[2] == str:
                cols_dict[k] = dict(dtype='S32', format='%s')

    cols_dict['param_names'] = dict(dtype='S32', format='%s', shape=(6,))
    cols_dict['param_values'] = dict(dtype='f8', format='%f', shape=(6,))
    cols_dict['param_errors'] = dict(dtype='f8', format='%f', shape=(6,))

    # Catalog Parameters
    cols_dict['Flux_Density'] = dict(
        dtype='f8', format='%.5g', unit='1 / (MeV cm2 s)')
    cols_dict['Spectral_Index'] = dict(dtype='f8', format='%.3f')
    cols_dict['Pivot_Energy'] = dict(dtype='f8', format='%.3f', unit='MeV')
    cols_dict['beta'] = dict(dtype='f8', format='%.3f')
    cols_dict['Exp_Index'] = dict(dtype='f8', format='%.3f')
    cols_dict['Cutoff'] = dict(dtype='f8', format='%.3f', unit='MeV')

    cols_dict['Conf_68_PosAng'] = dict(dtype='f8', format='%.3f', unit='deg')
    cols_dict['Conf_68_SemiMajor'] = dict(
        dtype='f8', format='%.3f', unit='deg')
    cols_dict['Conf_68_SemiMinor'] = dict(
        dtype='f8', format='%.3f', unit='deg')
    cols_dict['Conf_95_PosAng'] = dict(dtype='f8', format='%.3f', unit='deg')
    cols_dict['Conf_95_SemiMajor'] = dict(
        dtype='f8', format='%.3f', unit='deg')
    cols_dict['Conf_95_SemiMinor'] = dict(
        dtype='f8', format='%.3f', unit='deg')

    for t in ['eflux', 'eflux100', 'eflux1000', 'eflux10000']:
        cols_dict[t] = dict(dtype='f8', format='%.3f', unit='MeV / (cm2 s)')
        cols_dict[t + '_err'] = dict(dtype='f8', format='%.3f', unit='MeV / (cm2 s)')

    for t in ['eflux_ul95', 'eflux100_ul95', 'eflux1000_ul95', 'eflux10000_ul95']:
        cols_dict[t] = dict(dtype='f8', format='%.3f', unit='MeV / (cm2 s)')

    for t in ['flux', 'flux100', 'flux1000', 'flux10000']:
        cols_dict[t] = dict(dtype='f8', format='%.3f', unit='1 / (cm2 s)')
        cols_dict[t + '_err'] = dict(dtype='f8', format='%.3f', unit='1 / (cm2 s)')

    for t in ['flux_ul95', 'flux100_ul95', 'flux1000_ul95', 'flux10000_ul95']:
        cols_dict[t] = dict(dtype='f8', format='%.3f', unit='1 / (cm2 s)')

    for t in ['dnde', 'dnde100', 'dnde1000', 'dnde10000']:
        cols_dict[t] = dict(dtype='f8', format='%.3f', unit='1 / (MeV cm2 s)')
        cols_dict[t + '_err'] = dict(dtype='f8', format='%.3f', unit='1 / (MeV cm2 s)')

    cols = [Column(name=k, **v) for k, v in cols_dict.items()]
    tab = Table(cols)
    return tab


def get_skydir_distance_mask(src_skydir, skydir, dist, min_dist=None,
                             square=False, coordsys='CEL'):
    """Retrieve sources within a certain angular distance of an
    (ra,dec) coordinate.  This function supports two types of
    geometric selections: circular (square=False) and square
    (square=True).  The circular selection finds all sources with a given
    angular distance of the target position.  The square selection
    finds sources within an ROI-like region of size R x R where R
    = 2 x dist.

    Parameters
    ----------

    src_skydir : `~astropy.coordinates.SkyCoord` 
      Array of sky directions.

    skydir : `~astropy.coordinates.SkyCoord` 
      Sky direction with respect to which the selection will be applied.

    dist : float
      Maximum distance in degrees from the sky coordinate.

    square : bool
      Choose whether to apply a circular or square selection.

    coordsys : str
      Coordinate system to use when applying a selection with square=True.

    """

    if dist is None:
        dist = 180.

    if not square:
        dtheta = src_skydir.separation(skydir).rad
    elif coordsys == 'CEL':
        dtheta = get_linear_dist(skydir,
                                 src_skydir.ra.rad,
                                 src_skydir.dec.rad,
                                 coordsys=coordsys)
    elif coordsys == 'GAL':
        dtheta = get_linear_dist(skydir,
                                 src_skydir.galactic.l.rad,
                                 src_skydir.galactic.b.rad,
                                 coordsys=coordsys)
    else:
        raise Exception('Unrecognized coordinate system: %s' % coordsys)

    msk = (dtheta < np.radians(dist))
    if min_dist is not None:
        msk &= (dtheta > np.radians(min_dist))
    return msk


def get_linear_dist(skydir, lon, lat, coordsys='CEL'):
    xy = wcs_utils.sky_to_offset(skydir, np.degrees(lon), np.degrees(lat),
                                 coordsys=coordsys)

    x = np.radians(xy[:, 0])
    y = np.radians(xy[:, 1])
    delta = np.array([np.abs(x), np.abs(y)])
    dtheta = np.max(delta, axis=0)
    return dtheta


def get_dist_to_edge(skydir, lon, lat, width, coordsys='CEL'):
    xy = wcs_utils.sky_to_offset(skydir, np.degrees(lon), np.degrees(lat),
                                 coordsys=coordsys)

    x = np.radians(xy[:, 0])
    y = np.radians(xy[:, 1])

    delta_edge = np.array([np.abs(x) - width, np.abs(y) - width])
    dtheta = np.max(delta_edge, axis=0)
    return dtheta


def get_params_dict(pars_dict):

    params = {}
    for k, p in pars_dict.items():
<<<<<<< HEAD
        val = p['value'] * p['scale']
        err = np.nan
        if 'error' in p:
            err = p['error'] * np.abs(p['scale'])
        params[k] = np.array([val, err])
=======
        val = float(p['value'])*float(p['scale'])
        err = np.nan
        if 'error' in p:
            err = float(p['error'])*np.abs(float(p['scale']))
        params[k]=np.array([val,err])
>>>>>>> a2b820d7

    return params


class Model(object):
    """Base class for point-like and diffuse source components.  This
    class is a container for spectral and spatial parameters as well
    as other source properties such as TS, Npred, and location within
    the ROI.
    """

    def __init__(self, name, data=None):

        self._data = defaults.make_default_dict(defaults.source_output)
        self._data.setdefault('spectral_pars', {})
        self._data.setdefault('spatial_pars', {})
        self._data.setdefault('catalog', {})
        self._data['assoc'] = {}
        self._data['name'] = name
        self._data['class'] = ''
        self._data['psf_scale_fn'] = None

        if data is not None:
            self._data.update(data)
            
        if not self.spectral_pars:
            pdict = get_function_defaults(self['SpectrumType'])
            self._data['spectral_pars'] = pdict
            for k, v in self.spectral_pars.items():
                self._data['spectral_pars'][k] = make_parameter_dict(v)

        
        self._names = [name]
        catalog = self._data['catalog']

        if 'CLASS1' in catalog:
            self['class'] = catalog['CLASS1'].strip()
        elif 'CLASS' in catalog:
            self['class'] = catalog['CLASS'].strip()
            
        for k in ROIModel.src_name_cols:

            if k not in catalog:
                continue
            name = catalog[k].strip()
            if name != '' and name not in self._names:
                self._names.append(name)

            self._data['assoc'][k] = name

        if self.params:
            self._sync_spectral_pars()
        else:
            self._sync_params()

    def __contains__(self, key):
        return key in self._data

    def __getitem__(self, key):
        return self._data[key]

    def __setitem__(self, key, value):
        self._data[key] = value

    def __eq__(self, other):
        return self.name == other.name

    def __str__(self):

        data = copy.deepcopy(self.data)
        data['names'] = self.names

        output = []
        output += ['{:15s}:'.format('Name') + ' {name:s}']
        output += ['{:15s}:'.format('TS') + ' {ts:.2f}']
        output += ['{:15s}:'.format('Npred') + ' {npred:.2f}']
        output += ['{:15s}:'.format('SpatialModel') + ' {SpatialModel:s}']
        output += ['{:15s}:'.format('SpectrumType') + ' {SpectrumType:s}']
        output += ['Spectral Parameters']

        for k, v in self['params'].items():
            if isinstance(v, np.ndarray):
                output += [
                    '{:15s}: {:10.4g} +/- {:10.4g}'.format(k, v[0], v[1])]

        return '\n'.join(output).format(**data)

    def items(self):
        return self._data.items()

    @property
    def data(self):
        return self._data

    @property
    def params(self):
        return self._data['params']

    @property
    def spectral_pars(self):
        return self._data['spectral_pars']

    @property
    def spatial_pars(self):
        return self._data['spatial_pars']

    @property
    def name(self):
        return self._data['name']

    @property
    def names(self):
        return self._names

    @property
    def assoc(self):
        return self._data['assoc']

    @property
    def psf_scale_fn(self):
        return self._data['psf_scale']

    @staticmethod
    def create_from_dict(src_dict, roi_skydir=None):

        src_dict.setdefault('SpatialModel', 'PointSource')
        src_dict.setdefault('SpatialType',
                            get_spatial_type(src_dict['SpatialModel']))

        # Need this to handle old conventions for
        # MapCubeFunction/ConstantValue sources
        if src_dict['SpatialModel'] == 'DiffuseSource':
            src_dict['SpatialModel'] = src_dict['SpatialType']

            if 'filefunction' in src_dict:
                src_dict['Spectrum_Filename'] = src_dict.pop('filefunction')

            if 'mapcube' in src_dict:
                src_dict['Spatial_Filename'] = src_dict.pop('mapcube')

        if 'spectral_pars' in src_dict:
            src_dict['spectral_pars'] = cast_pars_dict(
                src_dict['spectral_pars'])

        if 'spatial_pars' in src_dict:
            src_dict['spatial_pars'] = cast_pars_dict(src_dict['spatial_pars'])

        if src_dict['SpatialModel'] == 'ConstantValue':
<<<<<<< HEAD
            return IsoSource(src_dict['name'], src_dict)
=======
            return IsoSource(src_dict['name'],src_dict)
>>>>>>> a2b820d7
        elif src_dict['SpatialModel'] == 'CompositeSource':
            return CompositeSource(src_dict['name'],src_dict)
        elif src_dict['SpatialModel'] == 'MapCubeFunction':
            return MapCubeSource(src_dict['name'], src_dict)
        else:
            return Source.create_from_dict(src_dict, roi_skydir)

    def _sync_spectral_pars(self):
        """Update spectral parameters dictionary."""

        sp = self['spectral_pars']
        for k, p in sp.items():
            sp[k]['value'] = self['params'][k][0] / sp[k]['scale']
            if np.isfinite(self['params'][k][1]):
                sp[k]['error'] = self['params'][k][1] / np.abs(sp[k]['scale'])
            sp[k] = make_parameter_dict(sp[k])

    def _sync_params(self):
        self._data['params'] = get_params_dict(self['spectral_pars'])

    def get_norm(self):

        par_name = get_function_norm_par_name(self['SpectrumType'])
        val = self.spectral_pars[par_name]['value']
        scale = self.spectral_pars[par_name]['scale']
        return float(val) * float(scale)

    def get_catalog_dict(self):

        o = {'Spectral_Index': np.nan,
             'Flux_Density': np.nan,
             'Pivot_Energy': np.nan,
             'beta': np.nan,
             'Exp_Index': np.nan,
             'Cutoff': np.nan}

        if self['SpectrumType'] == 'PowerLaw':
            o['Spectral_Index'] = -1.0 * self.params['Index'][0]
            o['Flux_Density'] = self.params['Prefactor'][0]
            o['Pivot_Energy'] = self.params['Scale'][0]
        elif self['SpectrumType'] == 'LogParabola':
            o['Spectral_Index'] = self.params['alpha'][0]
            o['Flux_Density'] = self.params['norm'][0]
            o['Pivot_Energy'] = self.params['Eb'][0]
            o['beta'] = self.params['beta'][0]
        elif self['SpectrumType'] == 'PLSuperExpCutoff':
            o['Spectral_Index'] = -self.params['Index1'][0]
            o['Exp_Index'] = self.params['Index2'][0]
            o['Flux_Density'] = self.params['Prefactor'][0]
            o['Pivot_Energy'] = self.params['Scale'][0]
            o['Cutoff'] = self.params['Cutoff'][0]
        else:
            raise Exception('Unsupported spectral type.')

        return o

    def check_cuts(self, cuts):

        if cuts is None:
            return True

        if isinstance(cuts, tuple):
            cuts = {cuts[0]: (cuts[1], cuts[2])}
        elif isinstance(cuts, list):
            cuts = {c[0]: (c[1], c[2]) for c in cuts}

        for k, v in cuts.items():

            # if not isinstance(c,tuple) or len(c) != 3:
            #    raise Exception('Wrong format for cuts tuple.')

            if k in self._data:
                if not utils.apply_minmax_selection(self[k], v):
                    return False
            elif 'catalog' in self._data and k in self._data['catalog']:
                if not utils.apply_minmax_selection(self['catalog'][k], v):
                    return False
            else:
                return False

        return True

    def set_psf_scale_fn(self, fn):
        self._data['psf_scale_fn'] = fn

    def set_spectral_pars(self, spectral_pars):

        self._data['spectral_pars'] = copy.deepcopy(spectral_pars)
        self._sync_params()

    def update_spectral_pars(self, spectral_pars):

        self._data['spectral_pars'] = utils.merge_dict(
            self.spectral_pars, spectral_pars)
        self._sync_params()

    def set_name(self, name, names=None):
        self._data['name'] = name
        if names is None:
            self._names = [name]
        else:
            self._names = names

    def add_name(self, name):
        if name not in self._names:
            self._names.append(name)

    def update_data(self, d):
        self._data = utils.merge_dict(self._data, d, add_new_keys=True)
        # if self.params:
        #    self._sync_spectral_pars()

    def update_from_source(self, src):

        self._data['spectral_pars'] = {}
        self._data['spatial_pars'] = {}

        self._data = utils.merge_dict(self.data, src.data, add_new_keys=True)
        self._name = src.name
        self._names = list(set(self._names + src.names))


class IsoSource(Model):

    def __init__(self, name, data):

        data['SpectrumType'] = 'FileFunction'
        data['SpatialType'] = 'ConstantValue'
        data['SpatialModel'] = 'ConstantValue'
        data['SourceType'] = 'DiffuseSource'

        if not 'spectral_pars' in data:
            data['spectral_pars'] = {
                'Normalization': {'name': 'Normalization', 'scale': 1.0,
                                  'value': 1.0,
                                  'min': 0.001, 'max': 1000.0,
                                  'free': False}}

        super(IsoSource, self).__init__(name, data)

        self._init_spatial_pars()

    @property
    def filefunction(self):
        return self._data['Spectrum_Filename']

    @property
    def diffuse(self):
        return True

    def _init_spatial_pars(self):

        self['spatial_pars'] = {
            'Value': {'name': 'Value', 'scale': '1',
                      'value': '1', 'min': '0', 'max': '10',
                      'free': '0'}}

    def write_xml(self, root):

        source_element = utils.create_xml_element(root, 'source',
                                                  dict(name=self.name,
                                                       type='DiffuseSource'))

        filename = utils.path_to_xmlpath(self.filefunction)
        spec_el = utils.create_xml_element(source_element, 'spectrum',
                                           dict(file=filename,
                                                type='FileFunction',
                                                ctype='-1'))

        spat_el = utils.create_xml_element(source_element, 'spatialModel',
                                           dict(type='ConstantValue'))

        for k, v in self.spectral_pars.items():
            utils.create_xml_element(spec_el, 'parameter', v)

        for k, v in self.spatial_pars.items():
            utils.create_xml_element(spat_el, 'parameter', v)


class MapCubeSource(Model):

    def __init__(self, name, data):

        data.setdefault('SpectrumType', 'PowerLaw')
        data['SpatialType'] = 'MapCubeFunction'
        data['SpatialModel'] = 'MapCubeFunction'
        data['SourceType'] = 'DiffuseSource'

        if not 'spectral_pars' in data:
            data['spectral_pars'] = {
                'Prefactor': {'name': 'Prefactor', 'scale': 1.0,
                              'value': 1.0, 'min': 0.1, 'max': '10.0',
                              'free': False},
                'Index': {'name': 'Index', 'scale': -1.0,
                          'value': 0.0, 'min': -1.0, 'max': 1.0,
                          'free': False},
                'Scale': {'name': 'Scale', 'scale': 1.0,
                          'value': 1000.0,
                          'min': 1000.0, 'max': 1000.0,
                          'free': False},
            }

        super(MapCubeSource, self).__init__(name, data)

        self._init_spatial_pars()

    @property
    def mapcube(self):
        return self._data['Spatial_Filename']

    @property
    def diffuse(self):
        return True

    def _init_spatial_pars(self):

        self['spatial_pars'] = {
            'Normalization':
                {'name': 'Normalization', 'scale': '1',
                 'value': '1', 'min': '0', 'max': '10',
                 'free': '0'}}

    def write_xml(self, root):

        source_element = utils.create_xml_element(root, 'source',
                                                  dict(name=self.name,
                                                       type='DiffuseSource'))

        spec_el = utils.create_xml_element(source_element, 'spectrum',
                                           dict(type=self.data['SpectrumType']))

        filename = utils.path_to_xmlpath(self.mapcube)
        spat_el = utils.create_xml_element(source_element, 'spatialModel',
                                           dict(type='MapCubeFunction',
                                                file=filename))

        for k, v in self.spectral_pars.items():
            utils.create_xml_element(spec_el, 'parameter', v)

        for k, v in self.spatial_pars.items():
            utils.create_xml_element(spat_el, 'parameter', v)


class Source(Model):
    """Class representation of a source (non-diffuse) model component.
    A source object serves as a container for the properties of that
    source (position, spatial/spectral parameters, TS, etc.) as
    derived in the current analysis.  Most properties of a source
    object can be accessed with the bracket operator:

    # Return the TS of this source
    >>> print src['ts']

    # Get a skycoord representation of the source position
    >>> print src.skydir
    """

    def __init__(self, name, data, radec=None):

        data.setdefault('SpatialModel', 'PointSource')
        data.setdefault('SpectrumType', 'PowerLaw')
        data.setdefault(
            'SpatialType', model_utils.get_spatial_type(data['SpatialModel']))
        data.setdefault(
            'SourceType', model_utils.get_source_type(data['SpatialType']))

        super(Source, self).__init__(name, data)

        catalog = self.data.get('catalog', {})

        if radec is not None:
            self._set_radec(radec)
        elif 'ra' in self.data and 'dec' in self.data:
            self._set_radec([self.data['ra'], self.data['dec']])
        elif 'RAJ2000' in catalog and 'DEJ2000' in catalog:
            self._set_radec([catalog['RAJ2000'], catalog['DEJ2000']])
        else:
            raise Exception('Failed to infer RADEC for source: %s' % name)

        self._init_spatial_pars()

    def __str__(self):

        data = copy.deepcopy(self.data)
        data['names'] = self.names
        output = []
        output += ['{:15s}:'.format('Name') + ' {name:s}']
        output += ['{:15s}:'.format('Associations') + ' {names:s}']
        output += ['{:15s}:'.format('RA/DEC') + ' {ra:10.3f}/{dec:10.3f}']
        output += ['{:15s}:'.format('GLON/GLAT') +
                   ' {glon:10.3f}/{glat:10.3f}']
        output += ['{:15s}:'.format('TS') + ' {ts:.2f}']
        output += ['{:15s}:'.format('Npred') + ' {npred:.2f}']
        output += ['{:15s}:'.format('Flux') +
                   ' {flux:9.4g} +/- {flux_err:8.3g}']
        output += ['{:15s}:'.format('EnergyFlux') +
                   ' {eflux:9.4g} +/- {eflux_err:8.3g}']
        output += ['{:15s}:'.format('SpatialModel') + ' {SpatialModel:s}']
        output += ['{:15s}:'.format('SpectrumType') + ' {SpectrumType:s}']
        output += ['Spectral Parameters']

        for k, v in self['params'].items():
            if isinstance(v, np.ndarray):
                output += [
                    '{:15s}: {:10.4g} +/- {:10.4g}'.format(k, v[0], v[1])]

        return '\n'.join(output).format(**data)

    def _set_radec(self, radec):

        self['radec'] = np.array(radec, ndmin=1)
        self['RAJ2000'] = radec[0]
        self['DEJ2000'] = radec[1]
        self['ra'] = radec[0]
        self['dec'] = radec[1]
        glonlat = utils.eq2gal(radec[0], radec[1])
        self['glon'], self['glat'] = glonlat[0][0], glonlat[1][0]
        if 'RA' in self.spatial_pars:
            self.spatial_pars['RA']['value'] = radec[0]
            self.spatial_pars['DEC']['value'] = radec[1]

    def _set_spatial_width(self):

        if self['SpatialModel'] in ['GaussianSource', 'RadialGaussian']:

            if self['SpatialWidth'] is None:
                self.data.setdefault('Sigma', 0.5)
                self['SpatialWidth'] = self['Sigma'] * 1.5095921854516636
            else:
                self.data.setdefault(
                    'Sigma', self['SpatialWidth'] / 1.5095921854516636)

        elif self['SpatialModel'] in ['DiskSource', 'RadialDisk']:

            if self['SpatialWidth'] is None:
                self.data.setdefault('Radius', 0.5)
                self['SpatialWidth'] = self['Radius'] * 0.8246211251235321
            else:
                self.data.setdefault(
                    'Radius', self['SpatialWidth'] / 0.8246211251235321)

    def _init_spatial_pars(self):

        if self['SpatialType'] == 'SkyDirFunction':
            self._extended = False
            self._data['SourceType'] = 'PointSource'
        else:
            self._extended = True
            self._data['SourceType'] = 'DiffuseSource'

        self._set_spatial_width()

        if self['SpatialType'] == 'SpatialMap':
            self._data['spatial_pars'] = {
                'Prefactor': {'name': 'Prefactor', 'value': 1.0,
                              'free': False, 'min': 0.001, 'max': 1000.0,
                              'scale': 1.0}
            }
        else:
            self.spatial_pars.setdefault('RA',
                                         {'name': 'RA', 'value': self['ra'],
                                          'free': False,
                                          'min': -360.0, 'max': 360.0, 'scale': 1.0})
            self.spatial_pars.setdefault('DEC',
                                         {'name': 'DEC', 'value': self['dec'],
                                          'free': False,
                                          'min': -90.0, 'max': 90.0, 'scale': 1.0})

        if self['SpatialType'] == 'RadialGaussian':
            self.spatial_pars.setdefault('Sigma',
                                         {'name': 'Sigma', 'value': self['Sigma'],
                                          'free': False, 'min': 0.001, 'max': 10,
                                          'scale': '1.0'})
        elif self['SpatialType'] == 'RadialDisk':
            self.spatial_pars.setdefault('Radius',
                                         {'name': 'Radius', 'value': self['Radius'],
                                          'free': False, 'min': 0.001, 'max': 10,
                                          'scale': 1.0})

    def load_from_catalog(self):
        """Load spectral parameters from catalog values."""

        self._data['spectral_pars'] = get_function_defaults(
            self['SpectrumType'])
        sp = self['spectral_pars']

        catalog = self.data.get('catalog', {})

        if self['SpectrumType'] == 'PowerLaw':

            sp['Prefactor']['value'] = catalog['Flux_Density']
            sp['Prefactor']['scale'] = None
            sp['Scale']['value'] = catalog['Pivot_Energy']
            sp['Scale']['scale'] = 1.0
            sp['Index']['value'] = catalog['Spectral_Index']
            sp['Index']['max'] = max(5.0, sp['Index']['value'] + 1.0)
            sp['Index']['min'] = min(0.0, sp['Index']['value'] - 1.0)
            sp['Index']['scale'] = -1.0

            sp['Prefactor'] = make_parameter_dict(sp['Prefactor'])
            sp['Scale'] = make_parameter_dict(sp['Scale'], True)
            sp['Index'] = make_parameter_dict(sp['Index'])

        elif self['SpectrumType'] == 'LogParabola':

            sp['norm']['value'] = catalog['Flux_Density']
            sp['norm']['scale'] = None
            sp['Eb']['value'] = catalog['Pivot_Energy']
            sp['alpha']['value'] = catalog['Spectral_Index']
            sp['beta']['value'] = catalog['beta']

            sp['norm'] = make_parameter_dict(sp['norm'])
            sp['Eb'] = make_parameter_dict(sp['Eb'], True)
            sp['alpha'] = make_parameter_dict(sp['alpha'])
            sp['beta'] = make_parameter_dict(sp['beta'])

        elif self['SpectrumType'] == 'PLSuperExpCutoff':

            flux_density = catalog['Flux_Density']
            flux_density *= np.exp(
                (catalog['Pivot_Energy'] / catalog['Cutoff']) ** catalog[
                    'Exp_Index'])

            sp['Prefactor']['value'] = flux_density
            sp['Prefactor']['scale'] = None
            sp['Index1']['value'] = catalog['Spectral_Index']
            sp['Index1']['scale'] = -1.0
            sp['Index2']['value'] = catalog['Exp_Index']
            sp['Index2']['scale'] = 1.0
            sp['Scale']['value'] = catalog['Pivot_Energy']
            sp['Cutoff']['value'] = catalog['Cutoff']

            sp['Prefactor'] = make_parameter_dict(sp['Prefactor'])
            sp['Scale'] = make_parameter_dict(sp['Scale'], True)
            sp['Index1'] = make_parameter_dict(sp['Index1'])
            sp['Index2'] = make_parameter_dict(sp['Index2'])
            sp['Cutoff'] = make_parameter_dict(sp['Cutoff'])

        else:
            raise Exception('Unsupported spectral type:' +
                            self['SpectrumType'])

    def update_data(self, d):
        self._data = utils.merge_dict(self._data, d, add_new_keys=True)
        if 'ra' in d and 'dec' in d:
            self._set_radec([d['ra'], d['dec']])
        # if self.params:
        #    self._sync_spectral_pars()

    def set_position(self, skydir):
        """
        Set the position of the source.

        Parameters
        ----------
        skydir : `~astropy.coordinates.SkyCoord` 

        """

        if not isinstance(skydir, SkyCoord):
            skydir = SkyCoord(ra=skydir[0], dec=skydir[1], unit=u.deg)

        if not skydir.isscalar:
            skydir = np.ravel(skydir)[0]

        radec = np.array([skydir.icrs.ra.deg, skydir.icrs.dec.deg])
        self._set_radec(radec)

    def set_roi_direction(self, roidir):

        offset = roidir.separation(self.skydir).deg
        offset_cel = wcs_utils.sky_to_offset(
            roidir, self['ra'], self['dec'], 'CEL')
        offset_gal = wcs_utils.sky_to_offset(
            roidir, self['glon'], self['glat'], 'GAL')

        self['offset'] = offset
        self['offset_ra'] = offset_cel[0, 0]
        self['offset_dec'] = offset_cel[0, 1]
        self['offset_glon'] = offset_gal[0, 0]
        self['offset_glat'] = offset_gal[0, 1]

    def set_roi_projection(self, proj):

        if proj is None:
            return

        self['offset_roi_edge'] = proj.distance_to_edge(self.skydir)

    def set_spatial_model(self, spatial_model, spatial_width=None):

        self._data['SpatialModel'] = spatial_model
        self._data['SpatialWidth'] = spatial_width
        self._data['SpatialType'] = get_spatial_type(self['SpatialModel'])
        self._data['spatial_pars'] = {}
        self._init_spatial_pars()

    def separation(self, src):

        if isinstance(src, Source):
            return self.radec.separation(src.skydir)
        else:
            return self.radec.separation(src)

    @property
    def diffuse(self):
        return False

    @property
    def extended(self):
        return self._extended

    @property
    def associations(self):
        return self._names

    @property
    def radec(self):
        return self['radec']

    @property
    def skydir(self):
        """Return a SkyCoord representation of the source position.

        Returns
        -------
        skydir : `~astropy.coordinates.SkyCoord` 
        """
        return SkyCoord(self.radec[0] * u.deg, self.radec[1] * u.deg)

    @property
    def data(self):
        return self._data

    @staticmethod
    def create_from_dict(src_dict, roi_skydir=None):
        """Create a source object from a python dictionary.

        Parameters
        ----------
        src_dict : dict
           Dictionary defining the properties of the source.

        """

        src_dict = copy.deepcopy(src_dict)
        src_dict.setdefault('SpatialModel', 'PointSource')
        src_dict.setdefault('Spectrum_Filename', None)
        spectrum_type = src_dict.setdefault('SpectrumType', 'PowerLaw')
        spatial_type = \
            src_dict.setdefault('SpatialType',
                                get_spatial_type(src_dict['SpatialModel']))

        spectral_pars = \
            src_dict.setdefault('spectral_pars',
                                get_function_defaults(spectrum_type))

        spatial_pars = \
            src_dict.setdefault('spatial_pars',
                                get_function_defaults(spatial_type))

        if 'file' in src_dict:
            src_dict['Spectrum_Filename'] = src_dict.pop('file')

        if spectrum_type == 'DMFitFunction' and src_dict['Spectrum_Filename'] is None:
            src_dict['Spectrum_Filename'] = os.path.join('$FERMIPY_DATA_DIR',
                                                         'gammamc_dif.dat')

        for k in ['RA', 'DEC', 'Prefactor']:
            if k in spatial_pars:
                del spatial_pars[k]

        for k, v in spectral_pars.items():

            if k not in src_dict:
                continue

            if not isinstance(src_dict[k], dict):
                spectral_pars[k].update({'name': k,
                                         'value': src_dict.pop(k)})
            else:
                spectral_pars[k].update(src_dict.pop(k))

        for k, v in spatial_pars.items():

            if k not in src_dict:
                continue

            if not isinstance(src_dict[k], dict):
                spatial_pars[k].update({'name': k, 'value': src_dict[k]})
            else:
                spatial_pars[k].update(src_dict.pop(k))

        for k, v in spectral_pars.items():
            spectral_pars[k] = make_parameter_dict(spectral_pars[k])

        for k, v in spatial_pars.items():
            spatial_pars[k] = make_parameter_dict(spatial_pars[k],
                                                  rescale=False)

        src_dict['spectral_pars'] = cast_pars_dict(spectral_pars)
        src_dict['spatial_pars'] = cast_pars_dict(spatial_pars)

        if 'name' in src_dict:
            name = src_dict['name']
            src_dict['Source_Name'] = src_dict.pop('name')
        elif 'Source_Name' in src_dict:
            name = src_dict['Source_Name']
        else:
            raise Exception('Source name undefined.')

        skydir = wcs_utils.get_target_skydir(src_dict, roi_skydir)

        src_dict['RAJ2000'] = skydir.ra.deg
        src_dict['DEJ2000'] = skydir.dec.deg

        radec = np.array([skydir.ra.deg, skydir.dec.deg])

        return Source(name, src_dict, radec=radec)

    @staticmethod
    def create_from_xml(root, extdir=None):
        """Create a Source object from an XML node.

<<<<<<< HEAD
        Parameters
        ----------
        root : `~xml.etree.ElementTree.Element`
            XML node containing the source.

        extdir : str
            Path to the extended source archive.
        """

=======
>>>>>>> a2b820d7
        src_type = root.attrib['type']
        spec = utils.load_xml_elements(root, 'spectrum')
        spectral_pars = utils.load_xml_elements(root, 'spectrum/parameter')
        spectral_type = spec['type']
<<<<<<< HEAD
        spectral_pars = cast_pars_dict(spectral_pars)
        spat = {}
        spatial_pars = {}
        nested_sources = []

        if src_type == 'CompositeSource':
            spatial_type = 'CompositeSource'
            source_library = root.findall('source_library')[0]
            for node in source_library.findall('source'):
                nested_sources += [Source.create_from_xml(node, extdir=extdir)]
        else:
            spat = utils.load_xml_elements(root, 'spatialModel')
            spatial_pars = utils.load_xml_elements(root, 'spatialModel/parameter')
            spatial_pars = cast_pars_dict(spatial_pars)
            spatial_type = spat['type']
=======
        try:
            spat = utils.load_xml_elements(root, 'spatialModel')
            spatial_pars = utils.load_xml_elements(root, 'spatialModel/parameter')
            spatial_pars = gtutils.cast_pars_dict(spatial_pars)
            spatial_type = spat['type']
        except:
            spat = {}
            spatial_pars = {}
            spatial_type = 'CompositeSource'
            nested_sources = utils.load_xml_elements(root, 'source_library')
            try:
                nested_sources = gtutils.cast_pars_dict(nested_sources)
            except AttributeError:
                nested_sources = []
>>>>>>> a2b820d7

        xml_dict = copy.deepcopy(root.attrib)
        src_dict = {'catalog': xml_dict}

        src_dict['Source_Name'] = xml_dict['name']
        src_dict['SpectrumType'] = spectral_type
        src_dict['SpatialType'] = spatial_type
        src_dict['SourceType'] = src_type
        src_dict['Spatial_Filename'] = None
        src_dict['Spectrum_Filename'] = None
        if 'file' in spat:
            src_dict['Spatial_Filename'] = utils.xmlpath_to_path(spat['file'])
            if not os.path.isfile(src_dict['Spatial_Filename']) \
                    and extdir is not None:
                src_dict['Spatial_Filename'] = \
                    os.path.join(extdir, 'Templates',
                                 src_dict['Spatial_Filename'])

        if 'file' in spec:
            src_dict['Spectrum_Filename'] = utils.xmlpath_to_path(spec['file'])

        if src_type == 'PointSource':
            src_dict['SpatialModel'] = 'PointSource'
        elif src_type == 'CompositeSource':
            src_dict['SpatialModel'] = 'CompositeSource'
        elif spatial_type == 'SpatialMap':
            src_dict['SpatialModel'] = 'SpatialMap'
        else:
            src_dict['SpatialModel'] = spatial_type

        if src_type == 'PointSource' or \
                spatial_type in ['SpatialMap', 'RadialGaussian', 'RadialDisk']:

            if 'RA' in xml_dict:
                src_dict['RAJ2000'] = float(xml_dict['RA'])
                src_dict['DEJ2000'] = float(xml_dict['DEC'])
            elif 'RA' in spatial_pars:
                src_dict['RAJ2000'] = float(spatial_pars['RA']['value'])
                src_dict['DEJ2000'] = float(spatial_pars['DEC']['value'])
            else:
                skydir = wcs_utils.get_map_skydir(os.path.expandvars(
                    src_dict['Spatial_Filename']))
                src_dict['RAJ2000'] = skydir.ra.deg
                src_dict['DEJ2000'] = skydir.dec.deg

            radec = np.array([src_dict['RAJ2000'], src_dict['DEJ2000']])

            src_dict['spectral_pars'] = spectral_pars
            src_dict['spatial_pars'] = spatial_pars
            return Source(src_dict['Source_Name'],
                          src_dict, radec=radec)

        elif src_type == 'DiffuseSource' and spatial_type == 'ConstantValue':
            return IsoSource(src_dict['Source_Name'],
<<<<<<< HEAD
                             {'Spectrum_Filename': spec['file'],
                              'spectral_pars': spectral_pars,
                              'spatial_pars': spatial_pars})
        elif src_type == 'DiffuseSource' and spatial_type == 'MapCubeFunction':
            return MapCubeSource(src_dict['Source_Name'],
                                 {'Spatial_Filename': spat['file'],
                                  'SpectrumType' : spectral_type,
                                  'spectral_pars': spectral_pars,
                                  'spatial_pars': spatial_pars})
        elif src_type == 'CompositeSource':
            return CompositeSource(src_dict['Source_Name'], 
                                   {'SpectrumType' : spectral_type,
                                    'nested_sources' : nested_sources })
=======
                             {'Spectrum_Filename' : spec['file'],
                              'SpectrumType' : spectral_type,
                              'spectral_pars' : spectral_pars,
                              'spatial_pars' : spatial_pars})
        elif src_type == 'DiffuseSource' and spatial_type == 'MapCubeFunction':
            return MapCubeSource(src_dict['Source_Name'],
                                 {'Spatial_Filename' : spat['file'],
                                  'SpectrumType' : spectral_type,
                                  'spectral_pars' : spectral_pars,
                                  'spatial_pars' : spatial_pars})
        elif src_type == 'CompositeSource':
            return CompositeSource(src_dict['Source_Name'], 
                                   {'SpectrumType' : spectral_type})
>>>>>>> a2b820d7
        else:
            raise Exception(
                'Unrecognized type for source: %s %s' % (src_dict['Source_Name'], src_type))

    def write_xml(self, root):
        """Write this source to an XML node."""

        if not self.extended:
            source_element = utils.create_xml_element(root, 'source',
                                                      dict(name=self[
<<<<<<< HEAD
                                                          'Source_Name'],
                                                          type='PointSource'))
=======
                        'Source_Name'],
                                                           type='PointSource'))
>>>>>>> a2b820d7

            spat_el = ElementTree.SubElement(source_element, 'spatialModel')
            spat_el.set('type', 'SkyDirFunction')

        elif self['SpatialType'] == 'SpatialMap':
            source_element = utils.create_xml_element(root, 'source',
                                                      dict(name=self[
<<<<<<< HEAD
                                                          'Source_Name'],
                                                          type='DiffuseSource'))
=======
                        'Source_Name'],
                                                           type='DiffuseSource'))
>>>>>>> a2b820d7

            filename = utils.path_to_xmlpath(self['Spatial_Filename'])
            spat_el = utils.create_xml_element(source_element, 'spatialModel',
                                               dict(map_based_integral='True',
                                                    type='SpatialMap',
                                                    file=filename))
        else:
            source_element = utils.create_xml_element(root, 'source',
                                                      dict(name=self['Source_Name'],
                                                           type='DiffuseSource'))
            spat_el = utils.create_xml_element(source_element, 'spatialModel',
                                               dict(type=self['SpatialType']))

        for k, v in self.spatial_pars.items():
            utils.create_xml_element(spat_el, 'parameter', v)

        el = ElementTree.SubElement(source_element, 'spectrum')

        stype = self['SpectrumType'].strip()
        el.set('type', stype)

        if self['Spectrum_Filename'] is not None:
            filename = utils.path_to_xmlpath(self['Spectrum_Filename'])
            el.set('file', filename)

        for k, v in self.spectral_pars.items():
            utils.create_xml_element(el, 'parameter', v)


<<<<<<< HEAD
=======

>>>>>>> a2b820d7
class CompositeSource(Model):
    def __init__(self, name, data):

        data.setdefault('SpectrumType', 'ConstantValue')
        data['SpatialType'] = 'CompositeSource'
        data['SpatialModel'] = 'CompositeSource'
        data['SourceType'] = 'CompositeSource'

        if not 'spectral_pars' in data:
            data['spectral_pars'] = {
                'Value': {'name': 'Value', 'scale': 1.0,
                          'value': 1.0, 'min': 0.1, 'max': '10.0',
                          'free': False},
                }

        super(CompositeSource, self).__init__(name, data)
        self._build_nested_sources(data)

    @property 
    def nested_sources(self):
        return self._nested_sources

    @property
    def diffuse(self):
        return True

    def _build_nested_sources(self, data):
        self._nested_sources = []
        for nested_source in data.get('nested_sources', []):
            if isinstance(nested_source, Model):
                self._nested_sources.append(copy.deepcopy(nested_source))
            elif isinstance(nested_source, dict):
                self._nested_sources.append(Source.create_from_dict(nested_source))
                
    def write_xml(self, root):

        source_element = utils.create_xml_element(root, 'source',
                                                  dict(name=self.name,
                                                       type='CompositeSource'))

        spec_el = utils.create_xml_element(source_element, 'spectrum',
                                           dict(type=self.data['SpectrumType']))

        for k, v in self.spectral_pars.items():
            utils.create_xml_element(spec_el, 'parameter', v)

        spat_el = utils.create_xml_element(source_element, 'source_library', dict(title=self.name))
        for nested_source in self._nested_sources:
            nested_source.write_xml(spat_el)


<<<<<<< HEAD
=======


>>>>>>> a2b820d7
class ROIModel(fermipy.config.Configurable):
    """This class is responsible for managing the ROI model (both sources
    and diffuse components).  Source catalogs can be read
    from either FITS or XML files.  Individual components are
    represented by instances of `~fermipy.roi_model.Model` and can be
    accessed by name using the bracket operator.

    * Create an ROI with all 3FGL sources and print a summary of its contents:

        >>> skydir = astropy.coordinates.SkyCoord(0.0,0.0,unit='deg')
        >>> roi = ROIModel({'catalogs' : ['3FGL'],'src_roiwidth' : 10.0},skydir=skydir)
        >>> print(roi)
        name                SpatialModel   SpectrumType     offset        ts       npred
        --------------------------------------------------------------------------------
        3FGL J2357.3-0150   PointSource    PowerLaw          1.956       nan         0.0
        3FGL J0006.2+0135   PointSource    PowerLaw          2.232       nan         0.0
        3FGL J0016.3-0013   PointSource    PowerLaw          4.084       nan         0.0
        3FGL J0014.3-0455   PointSource    PowerLaw          6.085       nan         0.0

        * Print a summary of an individual source

        >>> print(roi['3FGL J0006.2+0135'])
        Name           : 3FGL J0006.2+0135
        Associations   : ['3FGL J0006.2+0135']
        RA/DEC         :      1.572/     1.585
        GLON/GLAT      :    100.400/   -59.297
        TS             : nan
        Npred          : nan
        Flux           :       nan +/-      nan
        EnergyFlux     :       nan +/-      nan
        SpatialModel   : PointSource
        SpectrumType   : PowerLaw
        Spectral Parameters
        Index          :         -2 +/-        nan
        Scale          :       1000 +/-        nan
        Prefactor      :      1e-12 +/-        nan

        * Get the SkyCoord for a source

        >>> dir = roi['SourceA'].skydir

        * Loop over all sources and print their names

        >>> for s in roi.sources: print(s.name)
        3FGL J2357.3-0150
        3FGL J0006.2+0135
        3FGL J0016.3-0013
        3FGL J0014.3-0455

    """

    defaults = dict(defaults.model.items(),
                    fileio=defaults.fileio)

    src_name_cols = ['Source_Name',
                     'ASSOC', 'ASSOC1', 'ASSOC2', 'ASSOC_GAM',
                     '1FHL_Name', '2FGL_Name', '3FGL_Name',
                     'ASSOC_GAM1', 'ASSOC_GAM2', 'ASSOC_TEV']

    def __init__(self, config=None, **kwargs):
        # Coordinate for ROI center (defaults to 0,0)
        self._skydir = kwargs.pop('skydir', SkyCoord(0.0, 0.0, unit=u.deg))
        self._projection = kwargs.get('projection', None)
        coordsys = kwargs.pop('coordsys', 'CEL')
        srcname = kwargs.pop('srcname',None)        
        super(ROIModel, self).__init__(config, **kwargs)

        if self.config['extdir'] is not None and \
                not os.path.isdir(os.path.expandvars(self.config['extdir'])):
            self._config['extdir'] = \
                os.path.join('$FERMIPY_DATA_DIR',
                             'catalogs', self.config['extdir'])

        self._src_radius = self.config['src_radius']
        if self.config['src_roiwidth'] is not None:
            self._config['src_radius_roi'] = self.config['src_roiwidth'] * 0.5

        self._srcs = []
        self._diffuse_srcs = []
        self._src_dict = collections.defaultdict(list)
        self._src_radius = []

        self.load(coordsys=coordsys,srcname=srcname)

#    def __getstate__(self):
#        d = self.__dict__.copy()
#        if 'logger' in d.keys():
#            d['logger'] = d['logger'].name
#        return d

#    def __setstate__(self, d):
#        if 'logger' in d.keys():
#            d['logger'] = \
#                Logger.get(self.__class__.__name__,
#                           d['_config']['logfile'],
#                           log_level(d['_config']['logging']['verbosity']))
#
#        self.__dict__.update(d)
        
    def __contains__(self, key):
        key = key.replace(' ', '').lower()
        return key in self._src_dict.keys()

    def __getitem__(self, key):
        return self.get_source_by_name(key)

    def __iter__(self):
        return iter(self._srcs + self._diffuse_srcs)

    def __str__(self):

        o = ''
        o += '%-20s%-15s%-15s%8s%10s%12s\n' % (
            'name', 'SpatialModel', 'SpectrumType', 'offset',
            'ts', 'npred')
        o += '-' * 80 + '\n'

        for s in sorted(self.sources, key=lambda t: t['offset']):

            if s.diffuse:
                continue

            o += '%-20.19s%-15.14s%-15.14s%8.3f%10.2f%12.1f\n' % (
                s['name'], s['SpatialModel'],
                s['SpectrumType'],
                s['offset'], s['ts'], s['npred'])

        for s in sorted(self.sources, key=lambda t: t['offset']):

            if not s.diffuse:
                continue

            o += '%-20.19s%-15.14s%-15.14s%8s%10.2f%12.1f\n' % (
                s['name'], s['SpatialModel'],
                s['SpectrumType'],
                '-----', s['ts'], s['npred'])

        return o

    @property
    def skydir(self):
        """Return the sky direction corresponding to the center of the
        ROI."""
        return self._skydir

    @property
    def projection(self):
        return self._projection

    @property
    def sources(self):
        return self._srcs + self._diffuse_srcs

    @property
    def point_sources(self):
        return self._srcs

    @property
    def diffuse_sources(self):
        return self._diffuse_srcs

    def set_projection(self, proj):
        self._projection = proj
        for s in self._srcs:
            s.set_roi_projection(proj)

    def clear(self):
        """Clear the contents of the ROI."""
        self._srcs = []
        self._diffuse_srcs = []
        self._src_dict = collections.defaultdict(list)
        self._src_radius = []

    def load_diffuse_srcs(self):

        self._load_diffuse_src('isodiff')
        self._load_diffuse_src('galdiff')
        self._load_diffuse_src('limbdiff')
        self._load_diffuse_src('diffuse')

    def _load_diffuse_src(self, name, src_type='FileFunction'):

        if 'FERMI_DIR' in os.environ and 'FERMI_DIFFUSE_DIR' not in os.environ:
            os.environ['FERMI_DIFFUSE_DIR'] = \
                os.path.expandvars('$FERMI_DIR/refdata/fermi/galdiffuse')

        search_dirs = []
        search_dirs += self.config['diffuse_dir']
        search_dirs += [self.config['fileio']['outdir'],
                        os.path.join('$FERMIPY_ROOT', 'data'),
                        '$FERMI_DIFFUSE_DIR']
            
        srcs = []
        if self.config[name] is not None:
            srcs = self.config[name]

        for i, t in enumerate(srcs):

            if utils.isstr(t):
                src_dict = {'file': t}
            elif isinstance(t, dict):
                src_dict = copy.deepcopy(t)
            else:
                raise Exception(
                    'Invalid type in diffuse mode list: %s' % str(type(t)))

            src_dict['file'] = \
                utils.resolve_file_path(src_dict['file'],
                                        search_dirs=search_dirs)

            if 'name' not in src_dict:
                if len(srcs) == 1:
                    src_dict['name'] = name
                else:
                    src_dict['name'] = name + '%02i' % i

            if re.search(r'(\.txt$)', src_dict['file']):
                src_type = 'FileFunction'
            elif re.search(r'(\.fits$|\.fit$|\.fits.gz$|\.fit.gz$)',
                           src_dict['file']):
                src_type = 'MapCubeFunction'
            else:
                raise Exception(
                    'Unrecognized file format for diffuse model: %s' % src_dict[
                        'file'])

            # Extract here
            if src_type == 'FileFunction':
                src = IsoSource(src_dict['name'], {
                                'Spectrum_Filename': src_dict['file']})
                altname = os.path.basename(src_dict['file'])
                altname = re.sub(r'(\.txt$)', '', altname)
            else:
                src = MapCubeSource(src_dict['name'], {
                                    'Spatial_Filename': src_dict['file']})
                altname = os.path.basename(src_dict['file'])
                altname = re.sub(r'(\.fits$|\.fit$|\.fits.gz$|\.fit.gz$)',
                                 '', altname)

            src.add_name(altname)
            self.load_source(src, False, self.config['merge_sources'])

    def create_source(self, name, src_dict, build_index=True,
                      merge_sources=True):
        """Add a new source to the ROI model from a dictionary or an
        existing source object.

        Parameters
        ----------

        name : str

        src_dict : dict or `~fermipy.roi_model.Source`

        Returns
        -------

        src : `~fermipy.roi_model.Source`
        """

        src_dict = copy.deepcopy(src_dict)

        if isinstance(src_dict, dict):
            src_dict['name'] = name
            src = Model.create_from_dict(src_dict, self.skydir)
        else:
            src = src_dict
            src.set_name(name)

        if isinstance(src, Source):
            src.set_roi_direction(self.skydir)
            src.set_roi_projection(self.projection)

        self.load_source(src, build_index=build_index,
                         merge_sources=merge_sources)

        return self.get_source_by_name(name)

    def copy_source(self, name):
        src = self.get_source_by_name(name)
        return copy.deepcopy(src)

    def load_sources(self, sources):
        """Delete all sources in the ROI and load the input source list."""

        self.clear()
        for s in sources:

            if isinstance(s, dict):
                s = Model.create_from_dict(s)

            self.load_source(s, build_index=False)
        self._build_src_index()

    def _add_source_alias(self, name, src):

        if src not in self._src_dict[name]:
            self._src_dict[name] += [src]

    def load_source(self, src, build_index=True, merge_sources=True,
                    **kwargs):
        """
        Load a single source.

        Parameters
        ----------

        src : `~fermipy.roi_model.Source`
           Source object that will be added to the ROI.

        merge_sources : bool        
           When a source matches an existing source in the model
           update that source with the properties of the new source.

        build_index : bool 
           Re-make the source index after loading this source.

        """
        src = copy.deepcopy(src)
        name = src.name.replace(' ', '').lower()

        min_sep = kwargs.get('min_separation', None)

        if min_sep is not None:

            sep = src.skydir.separation(self._src_skydir).deg
            if len(sep) > 0 and np.min(sep) < min_sep:
                return

        match_srcs = self.match_source(src)

        if len(match_srcs) == 1:

            #self.logger.debug('Found matching source for %s : %s',
            #                  src.name, match_srcs[0].name)

            if merge_sources:
                match_srcs[0].update_from_source(src)
            else:
                match_srcs[0].add_name(src.name)

            self._add_source_alias(src.name.replace(' ', '').lower(),
                                   match_srcs[0])
            return
        elif len(match_srcs) > 2:
            raise Exception('Multiple sources with name %s' % name)

        self._add_source_alias(src.name, src)

        for name in src.names:
            self._add_source_alias(name.replace(' ', '').lower(), src)

        if isinstance(src, Source):
            self._srcs.append(src)
        else:
            self._diffuse_srcs.append(src)

        if build_index:
            self._build_src_index()

    def match_source(self, src):
        """Look for source or sources in the model that match the
        given source.  Sources are matched by name and any association
        columns defined in the assoc_xmatch_columns parameter.
        """

        srcs = []

        names = [src.name]
        for col in self.config['assoc_xmatch_columns']:
            if col in src.assoc and src.assoc[col]:
                names += [src.assoc[col]]

        for name in names:
            name = name.replace(' ', '').lower()
            if name not in self._src_dict:
                continue
            srcs += [s for s in self._src_dict[name] if s not in srcs]

        return srcs

    def load(self, **kwargs):
        """Load both point source and diffuse components."""

        coordsys = kwargs.get('coordsys', 'CEL')
        extdir = kwargs.get('extdir', self.config['extdir'])
        srcname = kwargs.get('srcname', None)
        
        self.clear()
        self.load_diffuse_srcs()

        for c in self.config['catalogs']:

            if isinstance(c, catalog.Catalog):
                self.load_existing_catalog(c)
                continue

            extname = os.path.splitext(c)[1]
            if extname != '.xml':
                self.load_fits_catalog(c, extdir=extdir, coordsys=coordsys,
                                       srcname=srcname)
            elif extname == '.xml':
                self.load_xml(c, extdir=extdir, coordsys=coordsys)
            else:
                raise Exception('Unrecognized catalog file extension: %s' % c)

        for c in self.config['sources']:

            if 'name' not in c:
                raise Exception(
                    'No name field in source dictionary:\n ' + str(c))

            self.create_source(c['name'], c, build_index=False)

        self._build_src_index()

    def delete_sources(self, srcs):

        for k, v in self._src_dict.items():
            for s in srcs:
                if s in v:
                    self._src_dict[k].remove(s)
            if not v:
                del self._src_dict[k]

        self._srcs = [s for s in self._srcs if s not in srcs]
        self._diffuse_srcs = [s for s in self._diffuse_srcs if s not in srcs]
        self._build_src_index()

    @staticmethod
    def create_from_roi_data(datafile):
        """Create an ROI model."""
        data = np.load(datafile).flat[0]

        roi = ROIModel()
        roi.load_sources(data['sources'].values())

        return roi

    @staticmethod
    def create(selection, config, **kwargs):
        """Create an ROIModel instance."""

        if selection['target'] is not None:
            return ROIModel.create_from_source(selection['target'],
                                               config, **kwargs)
        else:
            target_skydir = wcs_utils.get_target_skydir(selection)
            return ROIModel.create_from_position(target_skydir,
                                                 config, **kwargs)

    @staticmethod
    def create_from_position(skydir, config, **kwargs):
        """Create an ROIModel instance centered on a sky direction.

        Parameters
        ----------

        skydir : `~astropy.coordinates.SkyCoord` 
            Sky direction on which the ROI will be centered.

        config : dict
            Model configuration dictionary.
        """

        coordsys = kwargs.pop('coordsys', 'CEL')
        roi = ROIModel(config, skydir=skydir, coordsys=coordsys, **kwargs)
        return roi

    @staticmethod
    def create_from_source(name, config, **kwargs):
        """Create an ROI centered on the given source."""

        coordsys = kwargs.pop('coordsys', 'CEL')

        roi = ROIModel(config, src_radius=None, src_roiwidth=None,
                       srcname=name, **kwargs)
        src = roi.get_source_by_name(name)

        return ROIModel.create_from_position(src.skydir, config,
                                             coordsys=coordsys, **kwargs)

    @staticmethod
    def create_roi_from_ft1(ft1file, config):
        """Create an ROI model by extracting the sources coordinates
        form an FT1 file."""
        pass

    def has_source(self, name):

        index_name = name.replace(' ', '').lower()
        if index_name in self._src_dict:
            return True
        else:
            return False

    def get_source_by_name(self, name):
        """Return a single source in the ROI with the given name.  The
        input name string can match any of the strings in the names
        property of the source object.  Case and whitespace are
        ignored when matching name strings.  If no sources are found
        or multiple sources then an exception is thrown.

        Parameters
        ----------
        name : str 
           Name string.

        Returns
        -------
        srcs : `~fermipy.roi_model.Model`
           A source object.

        """
        srcs = self.get_sources_by_name(name)

        if len(srcs) == 1:
            return srcs[0]
        elif len(srcs) == 0:
            raise Exception('No source matching name: ' + name)
        elif len(srcs) > 1:
            raise Exception('Multiple sources matching name: ' + name)

    def get_sources_by_name(self, name):
        """Return a list of sources in the ROI matching the given
        name.  The input name string can match any of the strings in
        the names property of the source object.  Case and whitespace
        are ignored when matching name strings.

        Parameters
        ----------
        name : str 

        Returns
        -------
        srcs : list
           A list of `~fermipy.roi_model.Model` objects.        
        """

        index_name = name.replace(' ', '').lower()

        if index_name in self._src_dict:
            return list(self._src_dict[index_name])
        else:
            raise Exception('No source matching name: ' + name)

    def get_nearby_sources(self, name, distance, min_dist=None,
                           square=False):

        src = self.get_source_by_name(name)
        return self.get_sources_by_position(src.skydir,
                                            distance, min_dist,
                                            square)

    
    def get_sources(self, skydir=None, distance=None, cuts=None,
                    minmax_ts=None, minmax_npred=None,
                    exclude=None, square=False, coordsys='CEL'):
        """Retrieve list of source objects satisfying the following
        selections:
        
        * Angular separation from ``skydir`` or ROI center (if
             ``skydir`` is None) less than ``distance``.           

        * Cuts on source properties defined in ``cuts`` list.
        
        * TS and Npred in range specified by ``minmax_ts`` and ``minmax_npred``.

        Sources can be excluded from the selection by adding their
        name to the ``exclude`` list.
        
        Returns
        -------
        srcs : list
            List of source objects.
        """

        if skydir is None:
            skydir = self.skydir

        if exclude is None:
            exclude = []
            
        rsrc, srcs = self.get_sources_by_position(skydir,
                                                  distance,
                                                  square=square,
                                                  coordsys=coordsys)
        
        o = []
        for s in srcs + self.diffuse_sources:

            if s.name in exclude:
                continue
            if not s.check_cuts(cuts):
                continue
            ts = s['ts']
            npred = s['npred']

            if not utils.apply_minmax_selection(ts, minmax_ts):
                continue
            if not utils.apply_minmax_selection(npred, minmax_npred):
                continue

            o.append(s)
                
        return o

    def get_sources_by_property(self, pname, pmin, pmax=None):

        srcs = []
        for i, s in enumerate(self._srcs):
            if pname not in s:
                continue
            if pmin is not None and s[pname] < pmin:
                continue
            if pmax is not None and s[pname] > pmax:
                continue
            srcs.append(s)
        return srcs

    def get_sources_by_position(self, skydir, dist, min_dist=None,
                                square=False, coordsys='CEL'):
        """Retrieve sources within a certain angular distance of a sky
        coordinate.  This function supports two types of geometric
        selections: circular (square=False) and square (square=True).
        The circular selection finds all sources with a given angular
        distance of the target position.  The square selection finds
        sources within an ROI-like region of size R x R where R = 2 x
        dist.

        Parameters
        ----------

        skydir : `~astropy.coordinates.SkyCoord` 
            Sky direction with respect to which the selection will be applied.

        dist : float
            Maximum distance in degrees from the sky coordinate.

        square : bool
            Choose whether to apply a circular or square selection.

        coordsys : str
            Coordinate system to use when applying a selection with square=True.

        """

        msk = get_skydir_distance_mask(self._src_skydir, skydir, dist,
                                       min_dist=min_dist, square=square,
                                       coordsys=coordsys)

        radius = self._src_skydir.separation(skydir).deg
        radius = radius[msk]

        srcs = [self._srcs[i] for i in np.nonzero(msk)[0]]

        isort = np.argsort(radius)
        radius = radius[isort]
        srcs = [srcs[i] for i in isort]

        return radius, srcs

    def load_fits_catalog(self, name, **kwargs):
        """Load sources from a FITS catalog file.

        Parameters
        ----------

        name : str
            Catalog name or path to a catalog FITS file.
        """        
        # EAC split this function to make it easier to load an existing catalog
        cat = catalog.Catalog.create(name)
        self.load_existing_catalog(cat, **kwargs)
        

    def load_existing_catalog(self, cat, **kwargs):
        """Load sources from an existing catalog object.

<<<<<<< HEAD
        Parameters
        ----------
        cat : `~fermipy.catalog.Catalog`
            Catalog object.

        """
        coordsys = kwargs.get('coordsys', 'CEL')
        extdir = kwargs.get('extdir', self.config['extdir'])
        srcname = kwargs.get('srcname', None)       

=======
        cat = catalog.Catalog.create(name)
        self.load_existing_catalog(cat, **kwargs)
        

    def load_existing_catalog(self, cat, **kwargs):
        """
        """
        coordsys = kwargs.get('coordsys', 'CEL')
        extdir = kwargs.get('extdir', self.config['extdir'])

 
>>>>>>> a2b820d7
        m0 = get_skydir_distance_mask(cat.skydir, self.skydir,
                                      self.config['src_radius'])
        m1 = get_skydir_distance_mask(cat.skydir, self.skydir,
                                      self.config['src_radius_roi'],
                                      square=True, coordsys=coordsys)
        m = (m0 & m1)
        if srcname is not None:
            m &= utils.find_rows_by_string(cat.table,[srcname],
                                           self.src_name_cols)

        offset = self.skydir.separation(cat.skydir).deg
        offset_cel = wcs_utils.sky_to_offset(self.skydir,
                                             cat.radec[:, 0], cat.radec[:, 1],
                                             'CEL')
        offset_gal = wcs_utils.sky_to_offset(self.skydir,
                                             cat.glonlat[
                                                 :, 0], cat.glonlat[:, 1],
                                             'GAL')

        for i, (row, radec) in enumerate(zip(cat.table[m],
                                             cat.radec[m])):
            catalog_dict = catalog.row_to_dict(row)
            src_dict = {'catalog': catalog_dict}
            src_dict['Source_Name'] = row['Source_Name']
            src_dict['SpectrumType'] = row['SpectrumType']

            if row['extended']:
                src_dict['SourceType'] = 'DiffuseSource'
                src_dict['SpatialType'] = 'SpatialMap'
                src_dict['SpatialModel'] = 'SpatialMap'

                search_dirs = []
                if extdir is not None:
                    search_dirs += [extdir, os.path.join(extdir, 'Templates')]

                search_dirs += [row['extdir'],
                                os.path.join(row['extdir'], 'Templates')]

                
                try:
                    src_dict['Spatial_Filename'] = utils.resolve_file_path(
                        row['Spatial_Filename'],
                        search_dirs=search_dirs)
                except: 
                    print ("Skipping ", row['Spatial_Filename'], search_dirs)
                    continue

            else:
                src_dict['SourceType'] = 'PointSource'
                src_dict['SpatialType'] = 'SkyDirFunction'
                src_dict['SpatialModel'] = 'PointSource'

            src = Source(src_dict['Source_Name'], src_dict, radec=radec)
            src.load_from_catalog()
            src.data['offset'] = offset[m][i]
            src.data['offset_ra'] = offset_cel[:, 0][m][i]
            src.data['offset_dec'] = offset_cel[:, 1][m][i]
            src.data['offset_glon'] = offset_gal[:, 0][m][i]
            src.data['offset_glat'] = offset_gal[:, 1][m][i]
            self.load_source(src, False,
                             merge_sources=self.config['merge_sources'])

        self._build_src_index()

    def load_xml(self, xmlfile, **kwargs):
        """Load sources from an XML file."""

        extdir = kwargs.get('extdir', self.config['extdir'])
        coordsys = kwargs.get('coordsys', 'CEL')
        if not os.path.isfile(xmlfile):
            xmlfile = os.path.join(fermipy.PACKAGE_DATA, 'catalogs', xmlfile)

        root = ElementTree.ElementTree(file=xmlfile).getroot()

        diffuse_srcs = []
        srcs = []
        ra, dec = [], []

        for s in root.findall('source'):
            src = Source.create_from_xml(s, extdir=extdir)
            if src.diffuse:
                diffuse_srcs += [src]
            else:
                srcs += [src]
                ra += [src['RAJ2000']]
                dec += [src['DEJ2000']]

        src_skydir = SkyCoord(ra=np.array(ra) * u.deg,
                              dec=np.array(dec) * u.deg)
        radec = np.vstack((src_skydir.ra.deg, src_skydir.dec.deg)).T
        glonlat = np.vstack((src_skydir.galactic.l.deg,
                             src_skydir.galactic.b.deg)).T

        offset = self.skydir.separation(src_skydir).deg
        offset_cel = wcs_utils.sky_to_offset(self.skydir,
                                             radec[:, 0], radec[:, 1], 'CEL')
        offset_gal = wcs_utils.sky_to_offset(self.skydir,
                                             glonlat[:, 0], glonlat[:, 1], 'GAL')

        m0 = get_skydir_distance_mask(src_skydir, self.skydir,
                                      self.config['src_radius'])
        m1 = get_skydir_distance_mask(src_skydir, self.skydir,
                                      self.config['src_radius_roi'],
                                      square=True, coordsys=coordsys)
        m = (m0 & m1)
        srcs = np.array(srcs)[m]
        for i, s in enumerate(srcs):
            s.data['offset'] = offset[m][i]
            s.data['offset_ra'] = offset_cel[:, 0][m][i]
            s.data['offset_dec'] = offset_cel[:, 1][m][i]
            s.data['offset_glon'] = offset_gal[:, 0][m][i]
            s.data['offset_glat'] = offset_gal[:, 1][m][i]
            self.load_source(s, False,
                             merge_sources=self.config['merge_sources'])

        for i, s in enumerate(diffuse_srcs):
            self.load_source(s, False,
                             merge_sources=self.config['merge_sources'])

        self._build_src_index()

    def _build_src_index(self):
        """Build an indices for fast lookup of a source given its name
        or coordinates."""

        self._srcs = sorted(self._srcs, key=lambda t: t['offset'])
        nsrc = len(self._srcs)
        radec = np.zeros((2, nsrc))

        for i, src in enumerate(self._srcs):
            radec[:, i] = src.radec

        self._src_skydir = SkyCoord(ra=radec[0], dec=radec[1], unit=u.deg)
        self._src_radius = self._src_skydir.separation(self.skydir)

    def write_xml(self, xmlfile):
        """Save the ROI model as an XML file."""

        root = ElementTree.Element('source_library')
        root.set('title', 'source_library')

        for s in self._srcs:
            s.write_xml(root)

        for s in self._diffuse_srcs:
            s.write_xml(root)

        output_file = open(xmlfile, 'w')
        output_file.write(utils.prettify_xml(root))

    def create_table(self):
        """Create an astropy Table object with the contents of the ROI model.
        """

        scan_shape = (1,)
        for src in self._srcs:
            scan_shape = max(scan_shape, src['dloglike_scan'].shape)

        tab = create_source_table(scan_shape)

        row_dict = {}

        for s in self._srcs:

            row_dict['Source_Name'] = s['name']
            row_dict['RAJ2000'] = s['ra']
            row_dict['DEJ2000'] = s['dec']
            row_dict['GLON'] = s['glon']
            row_dict['GLAT'] = s['glat']

            row_dict['param_names'] = np.empty(6, dtype='S32')
            row_dict['param_names'].fill('')
            row_dict['param_values'] = np.empty(6, dtype=float) * np.nan
            row_dict['param_errors'] = np.empty(6, dtype=float) * np.nan

            params = copy.deepcopy(s['params'])
            if 'spectrum_type' in params:
                del params['spectrum_type']

            param_names = get_function_par_names(s['SpectrumType'])
            for i, k in enumerate(param_names[:6]):

                row_dict['param_names'][i] = k
                row_dict['param_values'][i] = params[k][0]
                row_dict['param_errors'][i] = params[k][1]

            r68_semimajor = s['pos_sigma_semimajor'] * \
                s['pos_r68'] / s['pos_sigma']
            r68_semiminor = s['pos_sigma_semiminor'] * \
                s['pos_r68'] / s['pos_sigma']
            r95_semimajor = s['pos_sigma_semimajor'] * \
                s['pos_r95'] / s['pos_sigma']
            r95_semiminor = s['pos_sigma_semiminor'] * \
                s['pos_r95'] / s['pos_sigma']

            row_dict['Conf_68_PosAng'] = s['pos_angle']
            row_dict['Conf_68_SemiMajor'] = r68_semimajor
            row_dict['Conf_68_SemiMinor'] = r68_semiminor
            row_dict['Conf_95_PosAng'] = s['pos_angle']
            row_dict['Conf_95_SemiMajor'] = r95_semimajor
            row_dict['Conf_95_SemiMinor'] = r95_semiminor

            row_dict.update(s.get_catalog_dict())

            for t in s.data.keys():

                if t == 'params':
                    continue
                if t in tab.columns:
                    row_dict[t] = s[t]

            row = [row_dict[k] for k in tab.columns]
            tab.add_row(row)

        return tab

    def write_fits(self, fitsfile):
        """Write the ROI model to a FITS file."""

        tab = self.create_table()
        tab.write(fitsfile, format='fits', overwrite=True)

        hdulist = fits.open(fitsfile)
        for h in hdulist:
            h.header['CREATOR'] = 'fermipy ' + fermipy.__version__
            h.header['STVER'] = fermipy.get_st_version()
        hdulist.writeto(fitsfile, clobber=True)<|MERGE_RESOLUTION|>--- conflicted
+++ resolved
@@ -203,19 +203,11 @@
 
     params = {}
     for k, p in pars_dict.items():
-<<<<<<< HEAD
-        val = p['value'] * p['scale']
-        err = np.nan
-        if 'error' in p:
-            err = p['error'] * np.abs(p['scale'])
-        params[k] = np.array([val, err])
-=======
         val = float(p['value'])*float(p['scale'])
         err = np.nan
         if 'error' in p:
             err = float(p['error'])*np.abs(float(p['scale']))
         params[k]=np.array([val,err])
->>>>>>> a2b820d7
 
     return params
 
@@ -364,11 +356,7 @@
             src_dict['spatial_pars'] = cast_pars_dict(src_dict['spatial_pars'])
 
         if src_dict['SpatialModel'] == 'ConstantValue':
-<<<<<<< HEAD
             return IsoSource(src_dict['name'], src_dict)
-=======
-            return IsoSource(src_dict['name'],src_dict)
->>>>>>> a2b820d7
         elif src_dict['SpatialModel'] == 'CompositeSource':
             return CompositeSource(src_dict['name'],src_dict)
         elif src_dict['SpatialModel'] == 'MapCubeFunction':
@@ -993,7 +981,6 @@
     def create_from_xml(root, extdir=None):
         """Create a Source object from an XML node.
 
-<<<<<<< HEAD
         Parameters
         ----------
         root : `~xml.etree.ElementTree.Element`
@@ -1003,13 +990,10 @@
             Path to the extended source archive.
         """
 
-=======
->>>>>>> a2b820d7
         src_type = root.attrib['type']
         spec = utils.load_xml_elements(root, 'spectrum')
         spectral_pars = utils.load_xml_elements(root, 'spectrum/parameter')
         spectral_type = spec['type']
-<<<<<<< HEAD
         spectral_pars = cast_pars_dict(spectral_pars)
         spat = {}
         spatial_pars = {}
@@ -1021,26 +1005,20 @@
             for node in source_library.findall('source'):
                 nested_sources += [Source.create_from_xml(node, extdir=extdir)]
         else:
-            spat = utils.load_xml_elements(root, 'spatialModel')
-            spatial_pars = utils.load_xml_elements(root, 'spatialModel/parameter')
-            spatial_pars = cast_pars_dict(spatial_pars)
-            spatial_type = spat['type']
-=======
-        try:
-            spat = utils.load_xml_elements(root, 'spatialModel')
-            spatial_pars = utils.load_xml_elements(root, 'spatialModel/parameter')
-            spatial_pars = gtutils.cast_pars_dict(spatial_pars)
-            spatial_type = spat['type']
-        except:
-            spat = {}
-            spatial_pars = {}
-            spatial_type = 'CompositeSource'
-            nested_sources = utils.load_xml_elements(root, 'source_library')
             try:
-                nested_sources = gtutils.cast_pars_dict(nested_sources)
-            except AttributeError:
-                nested_sources = []
->>>>>>> a2b820d7
+                spat = utils.load_xml_elements(root, 'spatialModel')
+                spatial_pars = utils.load_xml_elements(root, 'spatialModel/parameter')
+                spatial_pars = gtutils.cast_pars_dict(spatial_pars)
+                spatial_type = spat['type']
+            except:
+                spat = {}
+                spatial_pars = {}
+                spatial_type = 'CompositeSource'
+                nested_sources = utils.load_xml_elements(root, 'source_library')
+                try:
+                    nested_sources = gtutils.cast_pars_dict(nested_sources)
+                except AttributeError:
+                    nested_sources = []
 
         xml_dict = copy.deepcopy(root.attrib)
         src_dict = {'catalog': xml_dict}
@@ -1095,7 +1073,6 @@
 
         elif src_type == 'DiffuseSource' and spatial_type == 'ConstantValue':
             return IsoSource(src_dict['Source_Name'],
-<<<<<<< HEAD
                              {'Spectrum_Filename': spec['file'],
                               'spectral_pars': spectral_pars,
                               'spatial_pars': spatial_pars})
@@ -1109,21 +1086,6 @@
             return CompositeSource(src_dict['Source_Name'], 
                                    {'SpectrumType' : spectral_type,
                                     'nested_sources' : nested_sources })
-=======
-                             {'Spectrum_Filename' : spec['file'],
-                              'SpectrumType' : spectral_type,
-                              'spectral_pars' : spectral_pars,
-                              'spatial_pars' : spatial_pars})
-        elif src_type == 'DiffuseSource' and spatial_type == 'MapCubeFunction':
-            return MapCubeSource(src_dict['Source_Name'],
-                                 {'Spatial_Filename' : spat['file'],
-                                  'SpectrumType' : spectral_type,
-                                  'spectral_pars' : spectral_pars,
-                                  'spatial_pars' : spatial_pars})
-        elif src_type == 'CompositeSource':
-            return CompositeSource(src_dict['Source_Name'], 
-                                   {'SpectrumType' : spectral_type})
->>>>>>> a2b820d7
         else:
             raise Exception(
                 'Unrecognized type for source: %s %s' % (src_dict['Source_Name'], src_type))
@@ -1133,28 +1095,16 @@
 
         if not self.extended:
             source_element = utils.create_xml_element(root, 'source',
-                                                      dict(name=self[
-<<<<<<< HEAD
-                                                          'Source_Name'],
+                                                      dict(name=self['Source_Name'],
                                                           type='PointSource'))
-=======
-                        'Source_Name'],
-                                                           type='PointSource'))
->>>>>>> a2b820d7
 
             spat_el = ElementTree.SubElement(source_element, 'spatialModel')
             spat_el.set('type', 'SkyDirFunction')
 
         elif self['SpatialType'] == 'SpatialMap':
             source_element = utils.create_xml_element(root, 'source',
-                                                      dict(name=self[
-<<<<<<< HEAD
-                                                          'Source_Name'],
-                                                          type='DiffuseSource'))
-=======
-                        'Source_Name'],
+                                                      dict(name=self['Source_Name'],
                                                            type='DiffuseSource'))
->>>>>>> a2b820d7
 
             filename = utils.path_to_xmlpath(self['Spatial_Filename'])
             spat_el = utils.create_xml_element(source_element, 'spatialModel',
@@ -1184,10 +1134,6 @@
             utils.create_xml_element(el, 'parameter', v)
 
 
-<<<<<<< HEAD
-=======
-
->>>>>>> a2b820d7
 class CompositeSource(Model):
     def __init__(self, name, data):
 
@@ -1239,11 +1185,6 @@
             nested_source.write_xml(spat_el)
 
 
-<<<<<<< HEAD
-=======
-
-
->>>>>>> a2b820d7
 class ROIModel(fermipy.config.Configurable):
     """This class is responsible for managing the ROI model (both sources
     and diffuse components).  Source catalogs can be read
@@ -1923,7 +1864,6 @@
     def load_existing_catalog(self, cat, **kwargs):
         """Load sources from an existing catalog object.
 
-<<<<<<< HEAD
         Parameters
         ----------
         cat : `~fermipy.catalog.Catalog`
@@ -1934,19 +1874,6 @@
         extdir = kwargs.get('extdir', self.config['extdir'])
         srcname = kwargs.get('srcname', None)       
 
-=======
-        cat = catalog.Catalog.create(name)
-        self.load_existing_catalog(cat, **kwargs)
-        
-
-    def load_existing_catalog(self, cat, **kwargs):
-        """
-        """
-        coordsys = kwargs.get('coordsys', 'CEL')
-        extdir = kwargs.get('extdir', self.config['extdir'])
-
- 
->>>>>>> a2b820d7
         m0 = get_skydir_distance_mask(cat.skydir, self.skydir,
                                       self.config['src_radius'])
         m1 = get_skydir_distance_mask(cat.skydir, self.skydir,
