# Licensed under a 3-clause BSD style license - see LICENSE.rst
from __future__ import absolute_import, division, print_function
import os
import numpy as np
from astropy.io import fits
from astropy.wcs import WCS
import fermipy
from fermipy.hpx_utils import HPX


<<<<<<< HEAD
def write_fits(hdulist, outfile, keywords):

    for h in hdulist:
        for k, v in keywords.items():
            h.header[k] = v
        h.header['CREATOR'] = 'fermipy ' + fermipy.__version__
            
    hdulist.writeto(outfile, clobber=True)

=======
>>>>>>> a2b820d7
def find_and_read_ebins(hdulist):
    """  Reads and returns the energy bin edges.

    This works for both the CASE where the energies are in the ENERGIES HDU
    and the case where they are in the EBOUND HDU
    """
    from fermipy import utils
    ebins = None    
    if 'ENERGIES' in hdulist:        
        hdu = hdulist['ENERGIES']
        ectr = hdu.data.field(hdu.columns[0].name)
        ebins = np.exp(utils.center_to_edge(np.log(ectr)))
    elif 'EBOUNDS' in hdulist:
        hdu = hdulist['EBOUNDS']
        emin = hdu.data.field('E_MIN')/1E3
        emax = hdu.data.field('E_MAX')/1E3
        ebins = np.append(emin,emax[-1])
    return ebins

<<<<<<< HEAD
=======

>>>>>>> a2b820d7
def read_energy_bounds(hdu):
    """ Reads and returns the energy bin edges from a FITs HDU
    """
    nebins = len(hdu.data)
    ebin_edges = np.ndarray((nebins + 1))
    try:
        ebin_edges[0:-1] = np.log10(hdu.data.field("E_MIN")) - 3.
        ebin_edges[-1] = np.log10(hdu.data.field("E_MAX")[-1]) - 3.
    except KeyError:
        ebin_edges[0:-1] = np.log10(hdu.data.field("energy_MIN"))
        ebin_edges[-1] = np.log10(hdu.data.field("energy_MAX")[-1])
    return ebin_edges


def read_spectral_data(hdu):
    """ Reads and returns the energy bin edges, fluxes and npreds from
    a FITs HDU
    """
    ebins = read_energy_bounds(hdu)
    fluxes = np.ndarray((len(ebins)))
    try:
        fluxes[0:-1] = hdu.data.field("E_MIN_FL")
        fluxes[-1] = hdu.data.field("E_MAX_FL")[-1]
        npreds = hdu.data.field("NPRED")
    except:
        fluxes = np.ones((len(ebins)))
        npreds = np.ones((len(ebins)))
    return ebins, fluxes, npreds


def make_energies_hdu(energy_vals, extname="ENERGIES"):
    """ Builds and returns a FITs HDU with the energy values

    extname   : The HDU extension name           
    """
    cols = [fits.Column("Energy", "D", unit='MeV', array=energy_vals)]
    hdu = fits.BinTableHDU.from_columns(cols, name=extname)
    return hdu


def write_maps(primary_map, maps, outfile, **kwargs):

    if primary_map is None:
        hdu_images = [fits.PrimaryHDU()]
    else:        
        hdu_images = [primary_map.create_primary_hdu()]
        
    for k, v in sorted(maps.items()):
        hdu_images += [v.create_image_hdu(k, **kwargs)]

    energy_hdu = kwargs.get('energy_hdu', None)
    if energy_hdu:
        hdu_images += [energy_hdu]

    hdulist = fits.HDUList(hdu_images)
    for h in hdulist:
        h.header['CREATOR'] = 'fermipy ' + fermipy.__version__
        h.header['STVER'] = fermipy.get_st_version()
    hdulist.writeto(outfile, clobber=True)


def write_fits_image(data, wcs, outfile):
    hdu_image = fits.PrimaryHDU(data, header=wcs.to_header())
    hdulist = fits.HDUList([hdu_image])
    hdulist.writeto(outfile, clobber=True)


def write_hpx_image(data, hpx, outfile, extname="SKYMAP"):
    hpx.write_fits(data, outfile, extname, clobber=True)


def read_projection_from_fits(fitsfile, extname=None):
    """
    Load a WCS or HPX projection.
    """
    f = fits.open(fitsfile)
    nhdu = len(f)
    # Try and get the energy bounds
    try:
        ebins = find_and_read_ebins(f)
    except:
        ebins = None

    if extname is None:
        # If there is an image in the Primary HDU we can return a WCS-based
        # projection
        if f[0].header['NAXIS'] != 0:
            proj = WCS(f[0].header)
            return proj, f, f[0]
    else:
        if f[extname].header['XTENSION'] == 'IMAGE':
            proj = WCS(f[extname].header)
            return proj, f, f[extname]
        elif extname in ['SKYMAP', 'SKYMAP2']:
            proj = HPX.create_from_header(f[extname].header, ebins)
            return proj, f, f[extname]
        elif f[extname].header['XTENSION'] == 'BINTABLE':
            try:
                if f[extname].header['PIXTYPE'] == 'HEALPIX':
                    proj = HPX.create_from_header(f[extname].header, ebins)
                    return proj, f, f[extname]
            except:
                pass
        return None, f, None

    # Loop on HDU and look for either an image or a table with HEALPix data
    for i in range(1, nhdu):
        # if there is an image we can return a WCS-based projection
        if f[i].header['XTENSION'] == 'IMAGE':
            proj = WCS(f[i].header)
            return proj, f, f[i]
        elif f[i].header['XTENSION'] == 'BINTABLE':
            if f[i].name in ['SKYMAP', 'SKYMAP2']:
                proj = HPX.create_from_header(f[i].header, ebins)
                return proj, f, f[i]
            try:
                if f[i].header['PIXTYPE'] == 'HEALPIX':
                    proj = HPX.create_from_header(f[i].header, ebins)
                    return proj, f, f[i]
            except:
                pass

    return None, f, None


def write_tables_to_fits(filepath, tablelist, clobber=False,
                         namelist=None, cardslist=None, hdu_list=None):
    """
    Write some astropy.table.Table objects to a single fits file
    """
    outhdulist = [fits.PrimaryHDU()]
    rmlist = []
    for i, table in enumerate(tablelist):
        ft_name = "%s._%i" % (filepath, i)
        rmlist.append(ft_name)
        try:
            os.unlink(ft_name)
        except:
            pass
        table.write(ft_name, format="fits")
        ft_in = fits.open(ft_name)
        if namelist:
            ft_in[1].name = namelist[i]
        if cardslist:
            for k, v in cardslist[i].items():
                ft_in[1].header[k] = v
        ft_in[1].update()
        outhdulist += [ft_in[1]]

    if hdu_list is not None:
        for h in hdu_list:
            outhdulist.append(h)

    fits.HDUList(outhdulist).writeto(filepath, clobber=clobber)
    for rm in rmlist:
        os.unlink(rm)<|MERGE_RESOLUTION|>--- conflicted
+++ resolved
@@ -8,7 +8,6 @@
 from fermipy.hpx_utils import HPX
 
 
-<<<<<<< HEAD
 def write_fits(hdulist, outfile, keywords):
 
     for h in hdulist:
@@ -18,8 +17,6 @@
             
     hdulist.writeto(outfile, clobber=True)
 
-=======
->>>>>>> a2b820d7
 def find_and_read_ebins(hdulist):
     """  Reads and returns the energy bin edges.
 
@@ -39,10 +36,6 @@
         ebins = np.append(emin,emax[-1])
     return ebins
 
-<<<<<<< HEAD
-=======
-
->>>>>>> a2b820d7
 def read_energy_bounds(hdu):
     """ Reads and returns the energy bin edges from a FITs HDU
     """
