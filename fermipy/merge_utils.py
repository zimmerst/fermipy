# Licensed under a 3-clause BSD style license - see LICENSE.rst
""" Some utilities to merge various types of Fermi-LAT data files """

from __future__ import absolute_import, division, print_function

import sys
import argparse
import numpy as np
from astropy.io import fits


def update_null_primary(hdu_in, hdu=None):
    """ 'Update' a null primary HDU

    This actually just checks hdu exists and creates it from hdu_in if it does not.
    """
    if hdu is None:
        hdu = fits.PrimaryHDU(header=hdu_in.header)
    else:
        hdu = hdu_in
    return hdu


def update_primary(hdu_in, hdu=None):
    """ 'Update' a primary HDU

    This checks hdu exists and creates it from hdu_in if it does not.
    If hdu does exist, this adds the data in hdu_in to hdu
    """
    if hdu is None:
        hdu = fits.PrimaryHDU(data=hdu_in.data, header=hdu_in.header)
    else:
        hdu.data += hdu_in.data
    return hdu


def update_image(hdu_in, hdu=None):
    """ 'Update' an image HDU

    This checks hdu exists and creates it from hdu_in if it does not.
    If hdu does exist, this adds the data in hdu_in to hdu
    """
    if hdu is None:
        hdu = fits.ImageHDU(
            data=hdu_in.data, header=hdu_in.header, name=hdu_in.name)
    else:
        hdu.data += hdu_in.data
    return hdu


def update_ebounds(hdu_in, hdu=None):
    """ 'Update' the EBOUNDS HDU

    This checks hdu exists and creates it from hdu_in if it does not.
    If hdu does exist, this raises an exception if it doesn not match hdu_in
    """
    if hdu is None:
        hdu = fits.BinTableHDU(
            data=hdu_in.data, header=hdu_in.header, name=hdu_in.name)
    else:
        for col in ['CHANNEL', 'E_MIN', 'E_MAX']:
            if (hdu.data[col] != hdu_in.data[col]).any():
                raise ValueError("Energy bounds do not match : %s %s" %
                                 (hdu.data[col], hdu_in.data[col]))
    return hdu


def update_energies(hdu_in, hdu=None):
    """ 'Update' the ENERGIES HDU

    This checks hdu exists and creates it from hdu_in if it does not.
    If hdu does exist, this raises an exception if it doesn not match hdu_in
    """
    if hdu is None:
        hdu = fits.BinTableHDU(
            data=hdu_in.data, header=hdu_in.header, name=hdu_in.name)
    else:
        for col in ['Energy']:
            if (hdu.data[col] != hdu_in.data[col]).any():
                raise ValueError("Energy values do not match : %s %s" %
                                 (hdu.data[col], hdu_in.data[col]))
    return hdu


def merge_all_gti_data(datalist_in, nrows, first):
    """ Merge together all the GTI data

    Parameters
    -------
    datalist_in : list of `astropy.io.fits.BinTableHDU` data
        The GTI data that is being merged

    nrows : `~numpy.ndarray` of ints
        Array with the number of nrows for each object in datalist_in

    first : `astropy.io.fits.BinTableHDU`
        BinTableHDU to use as a template

    Returns
    -------
    out_hdu : `astropy.io.fits.BinTableHDU`
        BinTableHDU with the merge GTIs

    """
    max_row = nrows.cumsum()
    min_row = max_row - nrows
    out_hdu = fits.BinTableHDU.from_columns(
        first.columns, header=first.header, nrows=nrows.sum())

    for (imin, imax, data_in) in zip(min_row, max_row, datalist_in):
        for col in first.columns:
            out_hdu.data[col.name][imin:imax] = data_in[col.name]

    return out_hdu


def extract_gti_data(hdu_in):
    """ Extract some GTI related data

    Parameters
    -------
    hdu_in : `astropy.io.fits.BinTableHDU`
        The GTI data

    Returns
    -------
    data : `astropy.io.fits.BinTableHDU` data

    exposure : float
        Exposure value taken from FITS header

    tstop : float
        TSTOP value taken from FITS header

    """
    data = hdu_in.data
    exposure = hdu_in.header['EXPOSURE']
    tstop = hdu_in.header['TSTOP']
    return (data, exposure, tstop)


def update_hpx_skymap_allsky(hdu_in, hdu):
    """ 'Update' a HEALPix skymap

    This checks hdu exists and creates it from hdu_in if it does not.
    If hdu does exist, this adds the data in hdu_in to hdu
    """
    if hdu is None:
        hdu = fits.BinTableHDU(
            data=hdu_in.data, header=hdu_in.header, name=hdu_in.name)
    else:
        for col in hdu.columns:
            hdu.data[col.name] += hdu_in.data[col.name]
    return hdu


def merge_wcs_counts_cubes(filelist):
    """ Merge all the files in filelist, assuming that they WCS counts cubes
    """
    out_prim = None
    out_ebounds = None

    datalist_gti = []
    exposure_sum = 0.
    nfiles = len(filelist)
    ngti = np.zeros(nfiles, int)

    for i, filename in enumerate(filelist):
        fin = fits.open(filename)
        sys.stdout.write('.')
        sys.stdout.flush()
        out_prim = update_primary(fin[0], out_prim)
        out_ebounds = update_ebounds(fin["EBOUNDS"], out_ebounds)
        (gti_data, exposure, tstop) = extract_gti_data(fin["GTI"])
        datalist_gti.append(gti_data)
        exposure_sum += exposure
        ngti[i] = len(gti_data)
        if i == 0:
            first = fin
        elif i == nfiles - 1:
            date_end = fin[0].header['DATE-END']
        else:
            fin.close()

    out_gti = merge_all_gti_data(datalist_gti, ngti, first['GTI'])
    out_gti.header['EXPOSURE'] = exposure_sum
    out_gti.header['TSTOP'] = tstop

    hdulist = [out_prim, out_ebounds, out_gti]
    for hdu in hdulist:
        hdu.header['DATE-END'] = date_end

    out_prim.update_header()
    sys.stdout.write("!\n")
    return fits.HDUList(hdulist)


def merge_hpx_counts_cubes(filelist):
    """ Merge all the files in filelist, assuming that they HEALPix counts cubes
    """
    out_prim = None
    out_skymap = None
    out_ebounds = None

    datalist_gti = []
    exposure_sum = 0.
    nfiles = len(filelist)
    ngti = np.zeros(nfiles, int)

    for i, filename in enumerate(filelist):
        fin = fits.open(filename)
        sys.stdout.write('.')
        sys.stdout.flush()
        out_prim = update_null_primary(fin[0], out_prim)
<<<<<<< HEAD
        out_skymap = update_hpx_skymap_allsky(fin[1], out_skymap)
=======
        out_skymap = update_hpx_skymap_allsky(fin["SKYMAP"], out_skymap)
>>>>>>> a2b820d7
        try:
            out_ebounds = update_ebounds(fin["EBOUNDS"], out_ebounds)
        except KeyError:
            out_ebounds = update_energies(fin["ENERGIES"], out_ebounds)
        try:
            (gti_data, exposure, tstop) = extract_gti_data(fin["GTI"])
            datalist_gti.append(gti_data)
            exposure_sum += exposure
            ngti[i] = len(gti_data)
        except KeyError:
            pass

        if i == 0:
            first = fin
        elif i == nfiles - 1:
            try:
                date_end = fin[0].header['DATE-END']
            except KeyError:
                date_end = None
        else:
            fin.close()

    hdulist = [out_prim, out_skymap, out_ebounds]

    if len(datalist_gti) > 0:
        out_gti = merge_all_gti_data(datalist_gti, ngti, first['GTI'])
        out_gti.header['EXPOSURE'] = exposure_sum
        out_gti.header['TSTOP'] = tstop
        hdulist.append(out_gti)

    for hdu in hdulist:
        if date_end:
            hdu.header['DATE-END'] = date_end
            
    out_prim.update_header()
    sys.stdout.write("!\n")

    return fits.HDUList(hdulist)



def stack_energy_planes_hpx(filelist, **kwargs):
    """
    """
    from fermipy.skymap import HpxMap
    from fermipy.hpx_utils import HPX
    maplist = [ HpxMap.create_from_fits(fname, **kwargs) for fname in filelist ] 
    energies = np.log10(np.hstack([ amap.hpx.evals for amap in maplist ])).squeeze()
    
    counts = np.hstack([ amap.counts.flat for amap in maplist ])
    counts = counts.reshape((len(energies), int(len(counts)/len(energies)) ))

    template_map = maplist[0]
    hpx = HPX.create_from_header(template_map.hpx.make_header(),energies)
    return HpxMap(counts, hpx)
<<<<<<< HEAD
=======

>>>>>>> a2b820d7
<|MERGE_RESOLUTION|>--- conflicted
+++ resolved
@@ -212,11 +212,7 @@
         sys.stdout.write('.')
         sys.stdout.flush()
         out_prim = update_null_primary(fin[0], out_prim)
-<<<<<<< HEAD
         out_skymap = update_hpx_skymap_allsky(fin[1], out_skymap)
-=======
-        out_skymap = update_hpx_skymap_allsky(fin["SKYMAP"], out_skymap)
->>>>>>> a2b820d7
         try:
             out_ebounds = update_ebounds(fin["EBOUNDS"], out_ebounds)
         except KeyError:
@@ -257,7 +253,6 @@
     return fits.HDUList(hdulist)
 
 
-
 def stack_energy_planes_hpx(filelist, **kwargs):
     """
     """
@@ -272,7 +267,3 @@
     template_map = maplist[0]
     hpx = HPX.create_from_header(template_map.hpx.make_header(),energies)
     return HpxMap(counts, hpx)
-<<<<<<< HEAD
-=======
-
->>>>>>> a2b820d7
